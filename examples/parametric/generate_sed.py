<<<<<<< HEAD
import os
import numpy as np
=======
"""
Example for generating the rest-frame spectrum for a parametric galaxy including
photometry. This example will:
- build a parametric galaxy (see make_sfzh)
- calculate spectral luminosity density
"""
>>>>>>> ee91595f

import numpy as np
import matplotlib.pyplot as plt

from synthesizer.filters import FilterCollection
from synthesizer.grid import Grid
from synthesizer.parametric.sfzh import SFH, ZH, generate_sfzh
from synthesizer.galaxy.parametric import ParametricGalaxy as Galaxy
from synthesizer.plt import single, single_histxy, mlabel
from unyt import yr, Myr
from astropy.cosmology import Planck18 as cosmo


if __name__ == '__main__':

    # Get the location of this script, __file__ is the absolute path of this
    # script, however we just want to directory
    script_path = os.path.abspath(os.path.dirname(__file__))

    # Define the grid
    grid_name = "test_grid"
    grid_dir = script_path + "/../../tests/test_grid/"
    grid = Grid(grid_name, grid_dir=grid_dir)

    # --- define the parameters of the star formation and metal enrichment histories
    sfh_p = {'duration': 10 * Myr}
    Z_p = {'log10Z': -2.0}  # can also use linear metallicity e.g. {'Z': 0.01}
    stellar_mass = 1E8

    # --- define the functional form of the star formation and metal enrichment histories
    sfh = SFH.Constant(sfh_p)  # constant star formation
    print(sfh)  # print sfh summary

    Zh = ZH.deltaConstant(Z_p)  # constant metallicity

    # --- get the 2D star formation and metal enrichment history for the given SPS grid. This is (age, Z).
    sfzh = generate_sfzh(grid.log10ages, grid.metallicities,
                         sfh, Zh, stellar_mass=stellar_mass)

    # --- create a galaxy object
    galaxy = Galaxy(sfzh)

    # # --- generate pure stellar spectra alone
    # galaxy.get_stellar_spectra(grid)
    # galaxy.plot_spectra()

    # # --- generate intrinsic spectra (which includes reprocessing by gas)
    # galaxy.get_intrinsic_spectra(grid, fesc = 0.5)
    # galaxy.plot_spectra()

    # # --- simple dust and gas screen
    # galaxy.get_screen_spectra(grid, tauV = 0.1, fesc = 0.5)
    # galaxy.plot_spectra()

    # # --- pacman model
    # galaxy.get_pacman_spectra(grid, tauV = 0.1, fesc = 0.5)
    # galaxy.plot_spectra()

    # # --- pacman model (no Lyman-alpha escapes and no dust)
    # galaxy.get_pacman_spectra(grid, fesc = 0.0, fesc_LyA = 0.0)
    # galaxy.plot_spectra()

    # # --- pacman model (complex)
    galaxy.get_pacman_spectra(grid, fesc=0.0, fesc_LyA=0.5, tauV=0.6)
    galaxy.plot_spectra()

    # # --- CF00 model NOT YET IMPLEMENTED
    # galaxy.get_pacman_spectra(grid, tauV = 0.1, fesc = 0.5)
    # galaxy.plot_spectra()

    # print galaxy summary
    print(galaxy)<|MERGE_RESOLUTION|>--- conflicted
+++ resolved
@@ -1,15 +1,11 @@
-<<<<<<< HEAD
-import os
-import numpy as np
-=======
 """
 Example for generating the rest-frame spectrum for a parametric galaxy including
 photometry. This example will:
 - build a parametric galaxy (see make_sfzh)
 - calculate spectral luminosity density
 """
->>>>>>> ee91595f
-
+import os
+import numpy as np
 import numpy as np
 import matplotlib.pyplot as plt
 
