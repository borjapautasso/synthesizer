[project]
name = "cosmos-synthesizer"

# Dynamic version numbers from git
dynamic = ["version"]

# Tagline for Synthesizer
description = "A package for synthetic observations of the Universe"

# A longer description of Synthesizer
readme = "README.md"

# Minimum Python version
requires-python = ">=3.8"

# The licence
license = {file = "LICENSE.md"}

# Project keywords
keywords =[
  "galaxy",
  "modelling",
  "smoothed particle hydrodynamics",
  "particles",
  "nbody",
  "galaxy formation",
  "parametric",
  "theory",
  "sph",
  "cosmology",
  "galaxy evolution",
  "survey",
  "space telescope",
  "SED",
  "sed",
  "spectral energy distribution",
  "stellar population",
  "synthesis",
]

# Synthesizer authors
authors = [
  {name = "C. S. Fournier", email = "connor.sant.17@um.edu.mt"},
  {name = "C. C. Lovell", email = "christopher.lovell@port.ac.uk" },
  {name = "W. J. Roper", email = "w.roper@sussex.ac.uk" },
  {name = "L. Seeyave", email = "L.Seeyave@sussex.ac.uk"},
  {name = "A. P. Vijayan", email = "apavi@space.dtu.dk" },
  {name = "S. M. Wilkins", email = "s.wilkins@sussex.ac.uk" },
  {name = "K. Iyer", email = "kartheikiyer@gmail.com" },
  {name = "S. Newman", email = "sophie.newman@port.ac.uk" },
]

# Synthesizer maintainers
maintainers = [
  {name = "C. C. Lovell", email = "christopher.lovell@port.ac.uk" },
  {name = "W. J. Roper", email = "w.roper@sussex.ac.uk" },
  {name = "A. P. Vijayan", email = "apavi@space.dtu.dk" },
  {name = "S. M. Wilkins", email = "s.wilkins@sussex.ac.uk" },
]

# Classifiers
classifiers = [  # Optional
  "Development Status :: 4 - Beta",  # 3 Alpha/4 Beta/5 Production/Stable
  "Intended Audience :: Science/Research",
  "Topic :: Scientific/Engineering :: Astronomy",
  "License :: OSI Approved :: GNU General Public License v3 (GPLv3)",

  # Supported Python versions
  "Programming Language :: Python :: 3.9",
  "Programming Language :: Python :: 3.10",
  "Programming Language :: Python :: 3.11",
  "Programming Language :: Python :: 3 :: Only",
]

# Dependencies
dependencies = [
  "setuptools",
  "astropy",
  "h5py",
  "numpy >= 1.23",
  "packaging",
  "scipy",
  "unyt",
  "cmasher",
<<<<<<< HEAD
  "dust_extinction @ git+https://github.com/WillJRoper/dust_extinction.git@master#egg=dust_extinction",
=======
  "dust_extinction>=1.6",
>>>>>>> 49beeb4f
  "matplotlib",
  "spectres",
  "tqdm",
  "requests",
  "pathos",
  "statsmodels",
  "pympler",
  "platformdirs",
]

# Optional dependencies for specific use cases
[project.optional-dependencies]
# Development
dev = [
    "ruff==0.11.7",
    "pre-commit",
    "nb-clean",
]
# Testing
test = [
    "nbmake",
    "pytest",
    "ruff==0.11.7",
    "mypy>=0.910",
]
# Documentation building
docs = [
    "nbmake",
    "sphinx==7.4.7",
    "pandoc",
    "furo",
    "sphinx_autodoc_typehints",
    "ipython",
    "sphinx_gallery",
    "pillow",
    "sphinx-toolbox",
    "nbsphinx",
    "sphinx-copybutton",
    "readthedocs-sphinx-search",
]

# Simulation specifc loader dependancies
bluetides = [
    "bigfile",
]
eagle = [
    "schwimmbad",
]

# Project urls
[project.urls]
"Homepage" = "https://github.com/synthesizer-project/synthesizer"
"Bug Reports" = "https://github.com/synthesizer-project/synthesizer/issues"
"Source" = "https://github.com/synthesizer-project/synthesizer"
"Documentation" = "https://synthesizer-project.github.io/synthesizer/"

# Entry points
[project.scripts]
synthesizer-init = "synthesizer.data.initialise:synth_initialise"
synthesizer-clear = "synthesizer.data.initialise:synth_clear_data"
synthesizer-download="synthesizer.downloader.downloader:download"
synthesizer-report = "synthesizer.data.initialise:synth_report_config"

# Package data
[tool.setuptools.package-data]
data = ["src/synthesizer/data/*.txt", "src/synthesizer/data/*.npz"]

# Set up the build system
[build-system]

# Use latest setuotools, setuptools_scm for git versioning and
# numpy (numpy includes are needed for compilation of C extensions)
requires = ["setuptools>=64", "setuptools_scm>=8", "numpy>=1.23"]
build-backend = "setuptools.build_meta"

[tool.setuptools_scm]

# Make a version file at build time
version_file = "src/synthesizer/_version.py"

# Configure the linter and formatter
[tool.ruff]

# Exclude a variety of commonly ignored directories.
exclude = [
    ".bzr",
    ".direnv",
    ".eggs",
    ".git",
    ".git-rewrite",
    ".hg",
    ".ipynb_checkpoints",
    ".mypy_cache",
    ".nox",
    ".pants.d",
    ".pyenv",
    ".pytest_cache",
    ".pytype",
    ".ruff_cache",
    ".svn",
    ".tox",
    ".venv",
    ".vscode",
    "__pypackages__",
    ".DS_Store",
    "_build",
    "buck-out",
    "build",
    "dist",
    "node_modules",
    "site-packages",
    "venv",
    ".pre-commit-config.yaml",
    "*__init__.py"  # ignore all init files
]

# PEP-8 line length
line-length = 79
indent-width = 4


# Assume Python 3.8 by default regardless
target-version = "py38"


[tool.ruff.lint]
select = ["F", "E", "W", "D"]
ignore = [
       "E402",  # "module level import not at top of file" (isolate C imports in case python alternatives exist)
       "F811",  # "redefinition of unused name from line N" (breaks quantity objects)
       ]


# Sort imports alphabetically
extend-select = ["I"]

# Allow fix for all enabled rules (when `--fix`) is provided.
fixable = ["ALL"]
unfixable = []

# Allow unused variables when underscore-prefixed.
dummy-variable-rgx = "^(_+|(_+[a-zA-Z0-9_]*[a-zA-Z0-9]+?))$"

[tool.ruff.lint.pydocstyle]
convention = "google"

[tool.ruff.lint.per-file-ignores]
# For every .py under examples/, ignore all D-rules
"examples/**/*.py" = ["D"]

[tool.ruff.format]
# Like Black, use double quotes for strings.
quote-style = "double"

# Like Black, indent with spaces, rather than tabs.
indent-style = "space"

# Like Black, respect magic trailing commas.
skip-magic-trailing-comma = false

# Like Black, automatically detect the appropriate line ending.
line-ending = "auto"<|MERGE_RESOLUTION|>--- conflicted
+++ resolved
@@ -82,11 +82,7 @@
   "scipy",
   "unyt",
   "cmasher",
-<<<<<<< HEAD
-  "dust_extinction @ git+https://github.com/WillJRoper/dust_extinction.git@master#egg=dust_extinction",
-=======
   "dust_extinction>=1.6",
->>>>>>> 49beeb4f
   "matplotlib",
   "spectres",
   "tqdm",
