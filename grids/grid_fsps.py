--- conflicted
+++ resolved
@@ -14,31 +14,11 @@
         wl (array, float) wavelength array, units Angstroms
     """
 
-<<<<<<< HEAD
-    if dust:
-        sp = fsps.StellarPopulation(zcontinuous=1, sfh=0,
-                                    logzsol=0.0, add_neb_emission=nebular,
-                                    dust_type=2, dust2=0.2, cloudy_dust=True,
-                                    dust1=0.0)
-    else:
-        sp = fsps.StellarPopulation(zcontinuous=1, sfh=0, cloudy_dust=True,
-                                    logzsol=0.0, add_neb_emission=nebular)
-
-    wl = np.array(sp.get_spectrum(tage=13, peraa=True)).T[:, 0]
-
-    ages = np.logspace(-3.5, np.log10(cosmo.age(0).value-0.4),
-                       num=Nage, base=10)
-
-    scale_factors = cosmo.scale_factor(
-        [z_at_value(cosmo.lookback_time, age * u.Gyr) for age in ages])
-    metallicities = np.linspace(-3, 1, num=NZ)  # log(Z / Zsol)
-=======
     sp = fsps.StellarPopulation(zcontinuous=1, sfh=0, imf_type=2, sf_start=0.)
 
     wl = sp.wavelengths  # units: Angstroms
     ages = sp.log_age  # units: log10(years)
     metallicities = np.log10(sp.zlegend)  # units: log10(Z)
->>>>>>> 156feb6a
 
     spec = np.zeros((len(metallicities), len(ages), len(wl)))
 
@@ -46,53 +26,15 @@
         print(i, Z)
         for j, a in enumerate(10**ages / 1e9):
             sp.params['logzsol'] = Z
-<<<<<<< HEAD
-            if nebular:
-                sp.params['gas_logz'] = Z
-
-            spec[i, j] = sp.get_spectrum(tage=a, peraa=True)[1]   # Lsol / AA
-
-    return spec, scale_factors, metallicities, wl
-
-=======
             spec[i, j] = sp.get_spectrum(tage=a, peraa=True)[1]   # Lsol / AA
 
     # convert spec units
     spec *= (3.826e33 / 1.1964952e40)  # erg / s / cm^2 / AA
 
     return spec, ages, metallicities, wl
->>>>>>> 156feb6a
 
 def main():
     """ Main function to create fsps grids used by synthesizer """
-
-<<<<<<< HEAD
-    # Define grid size
-    Nage = 81
-    NZ = 41
-
-    spec, age, Z, wl = grid(nebular=False, dust=False, Nage=Nage, NZ=NZ)
-
-    fname = 'output/fsps.h5'
-    write_data_h5py(fname, 'spec', data=spec, overwrite=True)
-    write_data_h5py(fname, 'ages', data=age, overwrite=True)
-    write_data_h5py(fname, 'metallicities', data=Z, overwrite=True)
-    write_data_h5py(fname, 'wavelength', data=wl, overwrite=True)
-
-    spec, age, Z, wl = grid(nebular=True, dust=False, Nage=Nage, NZ=NZ)
-    fname = 'output/fsps_neb.h5'
-    write_data_h5py(fname, 'spec', data=spec, overwrite=True)
-    write_data_h5py(fname, 'ages', data=age, overwrite=True)
-    write_data_h5py(fname, 'metallicities', data=Z, overwrite=True)
-    write_data_h5py(fname, 'wavelength', data=wl, overwrite=True)
-
-
-# Lets include a way to call this script not via an entry point
-if __name__ == "__main__":
-    main()
-=======
-if __name__ == "__main__":
-
     Nage = 81
     NZ = 41
 
@@ -119,4 +61,7 @@
     write_attribute(fname, 'wavelength', 'Description',
                     'Wavelength of the spectra grid')
     write_attribute(fname, 'wavelength', 'Units', 'AA')
->>>>>>> 156feb6a
+
+# Lets include a way to call this script not via an entry point
+if __name__ == "__main__":
+    main()