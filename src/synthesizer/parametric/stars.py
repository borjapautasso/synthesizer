"""A module for creating and manipulating parametric stellar populations.

This is the parametric analog of particle.Stars. It not only computes and holds
the SFZH grid but everything describing a parametric Galaxy's stellar
component.

Example usage::

    stars = Stars(log10ages, metallicities, sfzh=sfzh)
    stars.get_spectra(emission_model)
    stars.plot_spectra()
"""

import cmasher as cmr
import matplotlib.pyplot as plt
import numpy as np
from scipy import integrate
from scipy.interpolate import RegularGridInterpolator
from unyt import Hz, Msun, erg, nJy, s, unyt_array, unyt_quantity, yr

from synthesizer import exceptions
from synthesizer.components.stellar import StarsComponent
from synthesizer.parametric.metal_dist import Common as ZDistCommon
from synthesizer.parametric.sf_hist import Common as SFHCommon
from synthesizer.units import Quantity, accepts
from synthesizer.utils.plt import single_histxy
from synthesizer.utils.stats import weighted_mean, weighted_median


class Stars(StarsComponent):
    """
    The parametric stellar population object.

    This class holds a binned star formation and metal enrichment history
    describing the age and metallicity of the stellar population, an
    optional morphology model describing the distribution of those stars,
    and various other important attributes for defining a parametric
    stellar population.

    Attributes:
        ages (array-like, float)
            The array of ages defining the age axis of the SFZH.
        metallicities (array-like, float)
            The array of metallicitities defining the metallicity axies of
            the SFZH.
        initial_mass (unyt_quantity/float)
            The total initial stellar mass.
        morphology (morphology.* e.g. Sersic2D)
            An instance of one of the morphology classes describing the
            stellar population's morphology. This can be any of the family
            of morphology classes from synthesizer.morphology.
        sfzh (array-like, float)
            An array describing the binned SFZH. If provided all following
            arguments are ignored.
        sf_hist (array-like, float)
            An array describing the star formation history.
        metal_dist (array-like, float)
            An array describing the metallity distribution.
        sf_hist_func (SFH.*)
            An instance of one of the child classes of SFH. This will be
            used to calculate sf_hist and takes precendence over a passed
            sf_hist if both are present.
        metal_dist_func (ZH.*)
            An instance of one of the child classes of ZH. This will be
            used to calculate metal_dist and takes precendence over a
            passed metal_dist if both are present.
        instant_sf (float)
            An age at which to compute an instantaneous SFH, i.e. all
            stellar mass populating a single SFH bin.
        instant_metallicity (float)
            A metallicity at which to compute an instantaneous ZH, i.e. all
            stellar populating a single ZH bin.
        log10ages_lims (array_like_float)
            The log10(age) limits of the SFZH grid.
        metallicities_lims (array-like, float)
            The metallicity limits of the SFZH grid.
        log10metallicities_lims (array-like, float)
            The log10(metallicity) limits of the SFZH grid.
        metallicity_grid_type (string)
            The type of gridding for the metallicity axis. Either:
                - Regular linear ("Z")
                - Regular logspace ("log10Z")
                - Irregular (None)
    """

    # Define quantities
    initial_mass = Quantity("mass")

    @accepts(initial_mass=Msun.in_base("galactic"))
    def __init__(
        self,
        log10ages,
        metallicities,
        initial_mass=None,
        morphology=None,
        sfzh=None,
        sf_hist=None,
        metal_dist=None,
        fesc=None,
        fesc_ly_alpha=None,
        **kwargs,
    ):
        """
        Initialise the parametric stellar population.

        Can either be instantiated by:
        - Passing a SFZH grid explictly.
        - Passing instant_sf and instant_metallicity to get an instantaneous
          SFZH.
        - Passing functions that describe the SFH and ZH.
        - Passing arrays that describe the SFH and ZH.
        - Passing any combination of SFH and ZH instant values, arrays
          or functions.

        Args:
            log10ages (array-like, float)
                The array of ages defining the log10(age) axis of the SFZH.
            metallicities (array-like, float)
                The array of metallicitities defining the metallicity axies of
                the SFZH.
            initial_mass (unyt_quantity/float)
                The total initial stellar mass. If provided the SFZH grid will
                be rescaled to obey this total mass.
            morphology (morphology.* e.g. Sersic2D)
                An instance of one of the morphology classes describing the
                stellar population's morphology. This can be any of the family
                of morphology classes from synthesizer.morphology.
            sfzh (array-like, float)
                An array describing the binned SFZH. If provided all following
                arguments are ignored.
            sf_hist (float/unyt_quantity/array-like, float/SFH.*)
                Either:
                    - An age at which to compute an instantaneous SFH, i.e. all
                      stellar mass populating a single SFH bin.
                    - An array describing the star formation history.
                    - An instance of one of the child classes of SFH. This
                      will be used to calculate an array describing the SFH.
            metal_dist (float/unyt_quantity/array-like, float/ZDist.*)
                Either:
                    - A metallicity at which to compute an instantaneous
                      ZH, i.e. all stellar mass populating a single Z bin.
                    - An array describing the metallity distribution.
                    - An instance of one of the child classes of ZH. This
                      will be used to calculate an array describing the
                      metallicity distribution.
            fesc (float)
                The escape fraction of incident radiation from the stars.
        """
        # Instantiate the parent
        StarsComponent.__init__(
            self,
            10**log10ages * yr,
            metallicities,
            _star_type="parametric",
            fesc=fesc,
            fesc_ly_alpha=fesc_ly_alpha,
            **kwargs,
        )

        # Set the age grid lims
        self.log10ages_lims = [self.log10ages[0], self.log10ages[-1]]

        # Set the metallicity grid lims
        self.metallicities_lims = [
            self.metallicities[0],
            self.metallicities[-1],
        ]
        self.log10metallicities_lims = [
            self.log10metallicities[0],
            self.log10metallicities[-1],
        ]

        # Store the SFH we've been given, this is either...
        if issubclass(type(sf_hist), SFHCommon):
            self.sf_hist_func = sf_hist  # a SFH function
            self.sf_hist = None
            instant_sf = None
        elif isinstance(sf_hist, (unyt_quantity, float)):
            instant_sf = sf_hist  # an instantaneous SFH
            self.sf_hist_func = None
            self.sf_hist = None
        elif isinstance(sf_hist, (unyt_array, np.ndarray)):
            self.sf_hist = sf_hist  # a numpy array
            self.sf_hist_func = None
            instant_sf = None
        elif sf_hist is None:
            self.sf_hist = None  # we must have been passed a SFZH
            self.sf_hist_func = None
            instant_sf = None
        else:
            raise exceptions.InconsistentArguments(
                f"Unrecognised sf_hist type ({type(sf_hist)}! This should be"
                " either a float, an instance of a SFH function from the "
                "SFH module, or a single float."
            )

        # Store the metallicity distribution we've been given, either...
        if issubclass(type(metal_dist), ZDistCommon):
            self.metal_dist_func = metal_dist  # a ZDist function
            self.metal_dist = None
            instant_metallicity = None
        elif isinstance(metal_dist, (unyt_quantity, float, np.floating)):
            instant_metallicity = metal_dist  # an instantaneous SFH
            self.metal_dist_func = None
            self.metal_dist = None
        elif isinstance(metal_dist, (unyt_array, np.ndarray)):
            self.metal_dist = metal_dist  # a numpy array
            self.metal_dist_func = None
            instant_metallicity = None
        elif metal_dist is None:
            self.metal_dist = None  # we must have been passed a SFZH
            self.metal_dist_func = None
            instant_metallicity = None
        else:
            raise exceptions.InconsistentArguments(
                f"Unrecognised metal_dist type ({type(metal_dist)}! This "
                "should be either a float, an instance of a ZDist function "
                "from the ZDist module, or a single float."
            )

        # Store the total initial stellar mass
        self.initial_mass = initial_mass

        # If we have been handed an explict SFZH grid we can ignore all the
        # calculation methods
        if sfzh is not None:
            # Store the SFZH grid
            self.sfzh = sfzh

            # It's somewhat nonsensical to have both an SFZH grid and
            # set the initial mass, but if the user has lets rescale the SFZH
            # to obey their initial mass request
            if self.initial_mass is not None:
                # Normalise the SFZH grid
                self.sfzh /= np.sum(self.sfzh)

                # ... and multiply it by the initial mass of stars
                self.sfzh *= self._initial_mass
            else:
                # Otherwise calculate the total initial mass
                self._initial_mass = np.sum(self.sfzh)

            # Project the SFZH to get the 1D SFH
            self.sf_hist = np.sum(self.sfzh, axis=1)

            # Project the SFZH to get the 1D ZH
            self.metal_dist = np.sum(self.sfzh, axis=0)

        else:
            # Set up the array ready for the calculation
            self.sfzh = np.zeros((len(log10ages), len(metallicities)))

            # Compute the SFZH grid
            self._get_sfzh(instant_sf, instant_metallicity)

        # Attach the morphology model
        self.morphology = morphology

        # Check if metallicities are uniformly binned in log10metallicity or
        # linear metallicity or not at all (e.g. BPASS)
        if (
            len(np.unique(self.metallicities[:-1] - self.metallicities[1:]))
            == 1
        ):
            # Regular linearly
            self.metallicity_grid_type = "Z"

        elif (
            len(
                np.unique(
                    self.log10metallicities[:-1] - self.log10metallicities[1:]
                )
            )
            == 1
        ):
            # Regular in logspace
            self.metallicity_grid_type = "log10Z"

        else:
            # Irregular
            self.metallicity_grid_type = None

    @accepts(instant_sf=yr)
    def _get_sfzh(self, instant_sf, instant_metallicity):
        """
        Compute the SFZH for all possible combinations of input.

        If functions are passed for sf_hist_func and metal_dist_func then
        the SFH and ZH arrays are computed first.

        Args:
            instant_sf (unyt_quantity/float)
                An age at which to compute an instantaneous SFH, i.e. all
                stellar mass populating a single SFH bin. Note, this must
                be the age itself, not the log10(age).
            instant_metallicity (float)
                A metallicity at which to compute an instantaneous ZH, i.e. all
                stellar populating a single ZH bin. Note, this must be the
                metallicity itself, not the log10(metallicity).
        """
        # Hide imports to avoid cyclic imports
        from synthesizer.particle import Stars as ParticleStars

        # If no units assume unit system
        if instant_sf is not None and not isinstance(
            instant_sf, unyt_quantity
        ):
            instant_sf *= self.ages.units

        # A delta function for metallicity is a special case
        # equivalent to instant_metallicity = metal_dist_func.metallicity
        if self.metal_dist_func is not None:
            if self.metal_dist_func.name == "DeltaConstant":
                instant_metallicity = self.metal_dist_func.get_metallicity()

        # If both are instantaneous then we can do the whole SFZH in one go
        if instant_sf is not None and instant_metallicity is not None:
            inst_stars = ParticleStars(
                initial_masses=np.array([self._initial_mass]) * Msun,
                ages=np.array([instant_sf.to("yr").value]) * yr,
                metallicities=np.array([instant_metallicity]),
            )

            # Compute the SFZH grid
            self.sfzh = inst_stars.get_sfzh(
                self.log10ages,
                self.log10metallicities,
                grid_assignment_method="cic",
            ).sfzh

            # Compute the SFH and ZH arrays
            self.sf_hist = np.sum(self.sfzh, axis=1)
            self.metal_dist = np.sum(self.sfzh, axis=0)

            return

        # Handle the instantaneous SFH case
        elif instant_sf is not None and instant_metallicity is None:
            inst_stars = ParticleStars(
                initial_masses=np.array([self._initial_mass]) * Msun,
                ages=np.array([instant_sf.to("yr").value]) * yr,
                metallicities=np.array([0]),  # this is a dummy value
            )

            # Create SFH array
            self.sf_hist = inst_stars.get_sfh(self.log10ages)

        # Handle the instantaneous ZH case
        elif instant_metallicity is not None and instant_sf is None:
            inst_stars = ParticleStars(
                initial_masses=np.array([self._initial_mass]) * Msun,
                ages=np.array([0]) * yr,  # this is a dummy value
                metallicities=np.array([instant_metallicity]),
            )

            # Create metal distribution array
            self.metal_dist = inst_stars.get_metal_dist(self.metallicities)

        # Calculate SFH from function if necessary
        if self.sf_hist_func is not None and self.sf_hist is None:
            # Set up SFH array
            self.sf_hist = np.zeros(self.ages.size)

            # Loop over age bins calculating the amount of mass in each bin
            min_age = 0
            for ia, age in enumerate(self.ages[:-1]):
                max_age = np.mean([self.ages[ia + 1], self.ages[ia]])
                sf = integrate.quad(
                    self.sf_hist_func.get_sfr, min_age, max_age
                )[0]
                self.sf_hist[ia] = sf
                min_age = max_age

            # Normalise SFH array
            self.sf_hist /= np.sum(self.sf_hist)

            # Multiply by initial stellar mass
            self.sf_hist *= self._initial_mass

        # Calculate SFH from function if necessary
        if self.metal_dist_func is not None and self.metal_dist is None:
            # Set up SFH array
            self.metal_dist = np.zeros(self.metallicities.size)

            # Loop over metallicity bins calculating the amount of mass in
            # each bin
            min_metal = 0
            for imetal, metal in enumerate(self.metallicities[:-1]):
                max_metal = np.mean(
                    [
                        self.metallicities[imetal + 1],
                        self.metallicities[imetal],
                    ]
                )
                sf = integrate.quad(
                    self.metal_dist_func.get_dist_weight, min_metal, max_metal
                )[0]
                self.metal_dist[imetal] = sf
                min_metal = max_metal

            # Normalise ZH array
            self.metal_dist /= np.sum(self.metal_dist)

            # Multiply by initial stellar mass
            self.metal_dist *= self._initial_mass

        # Ensure that by this point we have an array for SFH and ZH
        if self.sf_hist is None or self.metal_dist is None:
            raise exceptions.InconsistentArguments(
                "A method for defining both the SFH and ZH must be provided!\n"
                "For each either an instantaneous"
                " value, a SFH/ZH object, or an array must be passed"
            )

        # Finally, calculate the SFZH grid based on the above calculations
        self.sfzh = self.sf_hist[:, np.newaxis] * self.metal_dist

        # Normalise the SFZH grid if needs be
        if self.initial_mass is not None:
            self.sfzh /= np.sum(self.sfzh)

            # ... and multiply it by the initial mass of stars
            self.sfzh *= self._initial_mass
        else:
            # Otherwise calculate the total initial mass
            self.initial_mass = np.sum(self.sfzh) * Msun

    def get_mask(self, attr, thresh, op, mask=None):
        """
        Create a mask using a threshold and attribute on which to mask.

        Args:
            attr (str)
                The attribute to derive the mask from.
            thresh (float)
                The threshold value.
            op (str)
                The operation to apply. Can be '<', '>', '<=', '>=', "==",
                or "!=".
            mask (array)
                Optionally, a mask to combine with the new mask.

        Returns:
            mask (array)
                The mask array.
        """
        # Get the attribute
        attr = getattr(self, attr)

        # Apply the operator
        if op == ">":
            new_mask = attr > thresh
        elif op == "<":
            new_mask = attr < thresh
        elif op == ">=":
            new_mask = attr >= thresh
        elif op == "<=":
            new_mask = attr <= thresh
        elif op == "==":
            new_mask = attr == thresh
        elif op == "!=":
            new_mask = attr != thresh
        else:
            raise exceptions.InconsistentArguments(
                "Masking operation must be '<', '>', '<=', '>=', '==', or "
                f"'!=', not {op}"
            )

        # Broadcast the mask to get a mask for SFZH bins
        if new_mask.size == self.sfzh.shape[0]:
            new_mask = np.outer(
                new_mask, np.ones(self.sfzh.shape[1], dtype=int)
            )
        elif new_mask.size == self.sfzh.shape[1]:
            new_mask = np.outer(
                np.ones(self.sfzh.shape[0], dtype=int), new_mask
            )
        elif new_mask.shape == self.sfzh.shape:
            pass  # nothing to do here
        else:
            raise exceptions.InconsistentArguments(
                "Masking array must be the same shape as the SFZH grid "
                f"or an axis (mask.shape={new_mask.shape}, "
                f"sfzh.shape={self.sfzh.shape})"
            )

        # Combine with the existing mask
        if mask is not None:
            if mask.shape == new_mask.shape:
                new_mask = np.logical_and(new_mask, mask)
            else:
                raise exceptions.InconsistentArguments(
                    "Masking array must be the same shape as the SFZH grid "
                    f"or an axis (mask.shape={new_mask.shape}, "
                    f"sfzh.shape={self.sfzh.shape})"
                )

        return new_mask

    def calculate_median_age(self):
        """
        Calculate the median age of the stellar population.
        """
        return weighted_median(self.ages, self.sf_hist) * self.ages.units

    def calculate_mean_age(self):
        """
        Calculate the mean age of the stellar population.
        """
        return weighted_mean(self.ages, self.sf_hist)

    def calculate_mean_metallicity(self):
        """
        Calculate the mean metallicity of the stellar population.
        """
        return weighted_mean(self.metallicities, self.metal_dist)

    def __add__(self, other_stars):
        """
        Add two Stars instances together.

        In simple terms this sums the SFZH grids of both Stars instances.

        This will only work for Stars objects with the same SFZH grid axes.

        Args:
            other_stars (parametric.Stars)
                The other instance of Stars to add to this one.
        """

        if np.all(self.log10ages == other_stars.log10ages) and np.all(
            self.metallicities == other_stars.metallicities
        ):
            new_sfzh = self.sfzh + other_stars.sfzh

        else:
            raise exceptions.InconsistentAddition(
                "SFZH must be the same shape"
            )

        return Stars(self.log10ages, self.metallicities, sfzh=new_sfzh)

    def __radd__(self, other_stars):
        """
        Overloads "reflected" addition to allow two Stars instances to be added
        together when in reverse order, i.e. second_stars + self.

        This will only work for Stars objects with the same SFZH grid axes.

        Args:
            other_stars (parametric.Stars)
                The other instance of Stars to add to this one.
        """

        if np.all(self.log10ages == other_stars.log10ages) and np.all(
            self.metallicities == other_stars.metallicities
        ):
            new_sfzh = self.sfzh + other_stars.sfzh

        else:
            raise exceptions.InconsistentAddition(
                "SFZH must be the same shape"
            )

        return Stars(self.log10ages, self.metallicities, sfzh=new_sfzh)

    @accepts(lum=erg / s / Hz)
    def scale_mass_by_luminosity(self, lum, scale_filter, spectra_type):
        """
        Scale the mass of the stellar population to match a luminosity in a
        specific filter.

        NOTE: This will overwrite the initial mass attribute.

        Args:
            lum (unyt_quantity)
                The desried luminosity in scale_filter.
            scale_filter (Filter)
                The filter in which lum is measured.
            spectra_type (str)
                The spectra key with which to do this scaling, e.g. "incident"
                or "emergent".

        Raises
            MissingSpectraType
                If the requested spectra doesn't exist an error is thrown.
        """

        # Check we have the spectra
        if spectra_type not in self.spectra:
            raise exceptions.MissingSpectraType(
                f"The requested spectra type ({spectra_type}) does not exist"
                " in this stellar population. Have you called the "
                "corresponding spectra method?"
            )

        # Calculate the current luminosity in scale_filter
        sed = self.spectra[spectra_type]
        current_lum = (
            scale_filter.apply_filter(sed.lnu, nu=sed.nu) * sed.lnu.units
        )

        # Calculate the conversion ratio between the requested and current
        # luminosity
        conversion = lum / current_lum

        # Apply conversion to the masses
        self._initial_mass *= conversion

        # Apply the conversion to all spectra
        for key in self.spectra:
            self.spectra[key]._lnu *= conversion
            if self.spectra[key]._fnu is not None:
                self.spectra[key]._fnu *= conversion

        # Apply correction to the SFZH
        self.sfzh *= conversion

    @accepts(flux=nJy)
    def scale_mass_by_flux(self, flux, scale_filter, spectra_type):
        """
        Scale the mass of the stellar population to match a flux in a
        specific filter.

        NOTE: This will overwrite the initial mass attribute.

        Args:
            flux (unyt_quantity)
                The desried flux in scale_filter.
            scale_filter (Filter)
                The filter in which flux is measured.
            spectra_type (str)
                The spectra key with which to do this scaling, e.g. "incident"
                or "emergent".

        Raises
            MissingSpectraType
                If the requested spectra doesn't exist an error is thrown.
        """

        # Check we have the spectra
        if spectra_type not in self.spectra:
            raise exceptions.MissingSpectraType(
                f"The requested spectra type ({spectra_type}) does not exist"
                " in this stellar population. Have you called the "
                "corresponding spectra method?"
            )

        # Get the sed object
        sed = self.spectra[spectra_type]

        # Ensure we have a flux
        if sed.fnu is None:
            raise exceptions.MissingSpectraType(
                "{spectra_type} does not have a flux! Make sure to"
                " run Sed.get_fnu or Galaxy.get_observed_spectra"
            )

        # Calculate the current flux in scale_filter
        current_flux = (
            scale_filter.apply_filter(sed.fnu, nu=sed.obsnu) * sed.fnu.units
        )

        # Calculate the conversion ratio between the requested and current
        # flux
        conversion = flux / current_flux

        # Apply conversion to the masses
        self._initial_mass *= conversion

        # Apply the conversion to all spectra
        for key in self.spectra:
            self.spectra[key]._lnu *= conversion
            if self.spectra[key]._fnu is not None:
                self.spectra[key]._fnu *= conversion

        # Apply correction to the SFZH
        self.sfzh *= conversion

    def get_sfzh(
        self,
        log10ages,
        metallicities,
        grid_assignment_method="cic",
        nthreads=0,
    ):
        """
        Generate the binned SFZH history of this stellar component.

        In the parametric case this will resample the existing SFZH onto the
        desired grid. For a particle based component the binned SFZH is
        calculated by binning the particles onto the desired grid defined by
        the input log10ages and metallicities.


        For a particle based galaxy the binned SFZH produced by this method
        is equivalent to the weights used to extract spectra from the grid.

        Args:
            log10ages (array-like, float)
                The log10 ages of the desired SFZH.
            metallicities (array-like, float)
                The metallicities of the desired SFZH.
            grid_assignment_method (string)
                The type of method used to assign particles to a SPS grid
                point. Allowed methods are cic (cloud in cell) or nearest
                grid point (ngp) or their uppercase equivalents (CIC, NGP).
                Defaults to cic. (particle only)
            nthreads (int)
                The number of threads to use in the computation. If set to -1
                all available threads will be used. (particle only)

        Returns:
            numpy.ndarray:
                Numpy array of containing the SFZH.
        """
        # Prepare an interpolator based on the existing SFZH
        interp = RegularGridInterpolator(
            (self.log10ages, self.metallicities),
            self.sfzh,
            bounds_error=False,
            fill_value=0.0,
        )

        # Build a mesh containing the new grid points
        age_mesh, metal_mesh = np.meshgrid(
            log10ages, metallicities, indexing="ij"
        )

        # Interpolate the SFZH onto the new grid
        points = np.column_stack([age_mesh.ravel(), metal_mesh.ravel()])
        new_values = interp(points)  # shape is (N,)

        # Reshape interpolated values onto the new grid shape
        new_sfzh = new_values.reshape(len(log10ages), len(metallicities))

        return Stars(
            log10ages,
            metallicities,
            sfzh=new_sfzh,
            initial_mass=self.initial_mass,
        )

    def plot_sfzh(
        self,
        show=True,
    ):
        """
        Plot the binned SZFH.

        Args:
            show (bool)
                Should we invoke plt.show()?

        Returns:
            fig
                The Figure object contain the plot axes.
            ax
                The Axes object containing the plotted data.
        """
        # Create the figure and extra axes for histograms
        fig, ax, haxx, haxy = single_histxy()

        # Visulise the SFZH grid
        ax.pcolormesh(
            self.log10ages,
            self.log10metallicities,
            self.sfzh.T,
            cmap=cmr.sunburst,
        )

        # Add binned Z to right of the plot
        metal_dist = np.sum(self.sfzh, axis=0)
        haxy.fill_betweenx(
            self.log10metallicities,
            metal_dist / np.max(metal_dist),
            step="mid",
            color="k",
            alpha=0.3,
        )

        # Add binned SF_HIST to top of the plot
        sf_hist = np.sum(self.sfzh, axis=1)
        haxx.fill_between(
            self.log10ages,
            sf_hist / np.max(sf_hist),
            step="mid",
            color="k",
            alpha=0.3,
        )

        # Set plot limits
        haxy.set_xlim([0.0, 1.2])
        haxy.set_ylim(self.log10metallicities[0], self.log10metallicities[-1])
        haxx.set_ylim([0.0, 1.2])
        haxx.set_xlim(self.log10ages[0], self.log10ages[-1])

        # Set labels
        ax.set_xlabel(r"$\log_{10}(\mathrm{age}/\mathrm{yr})$")
        ax.set_ylabel(r"$\log_{10}(Z)$")

        # Set the limits so all axes line up
        ax.set_ylim(self.log10metallicities[0], self.log10metallicities[-1])
        ax.set_xlim(self.log10ages[0], self.log10ages[-1])

        # Shall we show it?
        if show:
            plt.show()

        return fig, ax

    def get_sfh(self):
        """
        Get the star formation history of the stellar population.

        Returns:
            unyt_array:
                The star formation history of the stellar population.
        """
        return self.sf_hist

    def plot_sfh(
        self,
        xlimits=(),
        ylimits=(),
        show=True,
    ):
        """
        Plot the star formation history of the stellar population.

        Args:
            xlimits (tuple)
                The limits of the x-axis.
            ylimits (tuple)
                The limits of the y-axis.
            show (bool)
                Should we invoke plt.show()?

        Returns:
            fig
                The Figure object contain the plot axes.
            ax
                The Axes object containing the plotted data.
        """
        fig, ax = plt.subplots()
        ax.semilogy()
        ax.step(self.log10ages, self.sf_hist, where="mid", color="blue")
        ax.fill_between(
            self.log10ages,
            self.sf_hist,
            step="mid",
            color="blue",
            alpha=0.5,
        )

        ax.set_xlabel(r"$\log_{10}(\mathrm{age}/\mathrm{yr})$")
        ax.set_ylabel(r"SFH / M$_\odot$")

        if show:
            plt.show()

        return fig, ax

    def get_metal_dist(self):
        """
        Get the metallicity distribution of the stellar population.

        Returns:
            unyt_array:
                The metallicity distribution of the stellar population.
        """
        return self.metal_dist

    def plot_metal_dist(
        self,
        xlimits=(),
        ylimits=(),
        show=True,
    ):
        """
        Plot the metallicity distribution of the stellar population.

        Args:
            xlimits (tuple)
                The limits of the x-axis.
            ylimits (tuple)
                The limits of the y-axis.
            show (bool)
                Should we invoke plt.show()?

        Returns:
            fig
                The Figure object contain the plot axes.
            ax
                The Axes object containing the plotted data.
        """
        fig, ax = plt.subplots()
        ax.semilogy()
        ax.step(self.metallicities, self.metal_dist, where="mid", color="red")
        ax.fill_between(
            self.metallicities,
            self.metal_dist,
            step="mid",
            color="red",
            alpha=0.5,
        )

        ax.set_xlabel(r"$Z$")
        ax.set_ylabel(r"Z_D / M$_\odot$")

        # Apply limits if provided
        if len(ylimits) > 0:
            ax.set_ylim(ylimits)
        if len(xlimits) > 0:
            ax.set_xlim(xlimits)

        if show:
            plt.show()

<<<<<<< HEAD
        return fig, ax

    def _prepare_line_args(self, *args, **kwargs):
        """Prepare arguments for line generation."""
        raise exceptions.NotImplementedError(
            "Parametric stars don't currently require arg preparation"
        )

    def get_weighted_attr(self, attr):
        """
        Get a weighted attribute of the stellar population.

        Args:
            attr (str)
                The attribute to get.
            axis (int)
                The axis to sum over.

        Returns:
            unyt_quantity:
                The weighted attribute.
        """
        # For now we need to raise an error if this is not an axis of the
        # SFZH grid
        if "age" not in attr and "metal" not in attr:
            raise exceptions.InconsistentArguments(
                "The attribute must be an axis of the SFZH grid"
            )

        # Get the attribute and the weights
        attr = getattr(self, attr)
        if "age" in attr:
            weight = self.sf_hist
        else:
            weight = self.metal_dist

        return weighted_mean(attr, weight)
=======
        return fig, ax
>>>>>>> a5426729
<|MERGE_RESOLUTION|>--- conflicted
+++ resolved
@@ -917,14 +917,7 @@
         if show:
             plt.show()
 
-<<<<<<< HEAD
         return fig, ax
-
-    def _prepare_line_args(self, *args, **kwargs):
-        """Prepare arguments for line generation."""
-        raise exceptions.NotImplementedError(
-            "Parametric stars don't currently require arg preparation"
-        )
 
     def get_weighted_attr(self, attr):
         """
@@ -954,7 +947,4 @@
         else:
             weight = self.metal_dist
 
-        return weighted_mean(attr, weight)
-=======
-        return fig, ax
->>>>>>> a5426729
+        return weighted_mean(attr, weight)