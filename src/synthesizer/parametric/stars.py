--- conflicted
+++ resolved
@@ -102,13 +102,6 @@
         sfzh=None,
         sf_hist=None,
         metal_dist=None,
-<<<<<<< HEAD
-        sf_hist_func=None,
-        metal_dist_func=None,
-        instant_sf=None,
-        instant_metallicity=None,
-=======
->>>>>>> c82ff183
     ):
         """
         Initialise the parametric stellar population.
