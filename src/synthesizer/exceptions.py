--- conflicted
+++ resolved
@@ -426,25 +426,31 @@
         return "Pipeline isn't ready to run current operation."
 
 
-<<<<<<< HEAD
 class BadResult(Exception):
     """Exception class for when a result is not as expected."""
-=======
+
+    def __init__(self, *args):
+        if args:
+            self.message = args[0]
+        else:
+            self.message = None
+
+    def __str__(self):
+        if self.message:
+            return "{0} ".format(self.message)
+        return "Result is not as expected."
+
+
 class MissingMaskAttribute(Exception):
     """Exception class for when the masking attribute is missing."""
->>>>>>> e5ca068b
-
-    def __init__(self, *args):
-        if args:
-            self.message = args[0]
-        else:
-            self.message = None
-
-    def __str__(self):
-        if self.message:
-            return "{0} ".format(self.message)
-<<<<<<< HEAD
-        return "Result is not as expected."
-=======
+
+    def __init__(self, *args):
+        if args:
+            self.message = args[0]
+        else:
+            self.message = None
+
+    def __str__(self):
+        if self.message:
+            return "{0} ".format(self.message)
         return "Mask is missing an attribute."
->>>>>>> e5ca068b
