--- conflicted
+++ resolved
@@ -490,11 +490,7 @@
 
         # Strip dimensionless units since they are inconsequential
         if hasattr(attr, "units") and attr.units.is_dimensionless:
-<<<<<<< HEAD
-            attr = attr.ndveiw
-=======
             attr = attr.ndview
->>>>>>> d773c01f
         if hasattr(thresh, "units") and thresh.units.is_dimensionless:
             thresh = thresh.ndview
 
