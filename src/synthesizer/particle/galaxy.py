--- conflicted
+++ resolved
@@ -1296,12 +1296,7 @@
         age_bin=100 * Myr,
         nthreads=1,
     ):
-<<<<<<< HEAD
-        """Make a SFR map, either with or without smoothing.
-=======
-        """
-        Make a star formation rate map, either with or without smoothing.
->>>>>>> be788cda
+        """Make a star formation rate map, either with or without smoothing.
 
         Only stars younger than age_bin are included in the map. This is
         calculated by computing the initial mass map for stars in the age bin
@@ -1387,13 +1382,7 @@
         age_bin=100 * Myr,
         nthreads=1,
     ):
-<<<<<<< HEAD
-        """Make a SFR map, either with or without smoothing.
-=======
-        """
-        Make a specific star formation rate map, either with or without
-        smoothing.
->>>>>>> be788cda
+        """Make a specific star formation rate map.
 
         Only stars younger than age_bin are included in the map. This is
         calculated by computing the initial mass map for stars in the age bin
