--- conflicted
+++ resolved
@@ -24,11 +24,8 @@
 import cmasher as cmr
 import matplotlib.pyplot as plt
 import numpy as np
-<<<<<<< HEAD
 from unyt import Hz, Myr, angstrom, erg, s
-=======
 from unyt import Hz, Mpc, Msun, Myr, angstrom, erg, km, s, yr
->>>>>>> 0cf12c81
 
 from synthesizer import exceptions
 from synthesizer.components.stellar import StarsComponent
@@ -274,7 +271,6 @@
         # parametric galaxy
         self.sfzh = None
 
-<<<<<<< HEAD
     def get_sfr(self, timescale=10 * Myr):
         """
         Return the star formation rate of the stellar particles.
@@ -325,8 +321,6 @@
         """
         return np.log10(self.ages)
 
-=======
->>>>>>> 0cf12c81
     def _check_star_args(self):
         """
         Sanitizes the inputs ensuring all arguments agree and are compatible.
@@ -347,7 +341,6 @@
                         "%s=%d)" % (self.nparticles, key, attr.shape[0])
                     )
 
-<<<<<<< HEAD
     def __str__(self):
         """
         Return a string representation of the stars object.
@@ -569,8 +562,6 @@
 
         return Stars(**kwargs)
 
-=======
->>>>>>> 0cf12c81
     def _prepare_sed_args(
         self,
         grid,
@@ -2159,12 +2150,9 @@
         return lines
 
 
-<<<<<<< HEAD
-def sample_sfzh(
-=======
+
 @accepts(initial_mass=Msun.in_base("galactic"))
 def sample_sfhz(
->>>>>>> 0cf12c81
     sfzh,
     log10ages,
     log10metallicities,
