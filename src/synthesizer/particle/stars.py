--- conflicted
+++ resolved
@@ -1040,21 +1040,14 @@
         Args:
             grid (obj):
                 Spectral grid object.
-<<<<<<< HEAD
-            fesc (float):
-                Fraction of stellar emission that escapeds unattenuated from
-                the birth cloud (defaults to 0.0).
+            fesc (float/array-like, float)
+                Fraction of stellar emission that escapes unattenuated from
+                the birth cloud. Can either be a single value
+                or an value per star (defaults to 0.0).
             fesc_LyA (float)
                 Fraction of Lyman-alpha emission that can escape unimpeded
                 by the ISM/IGM.
             young (float/unyt_quantity):
-=======
-            fesc (float/array-like, float)
-                Fraction of stellar emission that escapes unattenuated from
-                the birth cloud. Can either be a single value
-                or an value per star (defaults to 0.0).
-            young (bool, float):
->>>>>>> 88e41264
                 If not False, specifies age in Myr at which to filter
                 for young star particles.
             old (float/unyt_quantity):
@@ -1156,18 +1149,11 @@
         Args:
             grid (obj):
                 Spectral grid object.
-<<<<<<< HEAD
-            fesc (float):
-                Fraction of stellar emission that escapeds unattenuated from
-                the birth cloud (defaults to 0.0).
-            young (float/unyt_quantity):
-=======
             fesc (float/array-like, float)
                 Fraction of stellar emission that escapes unattenuated from
                 the birth cloud. Can either be a single value
                 or an value per star (defaults to 0.0).
-            young (bool, float):
->>>>>>> 88e41264
+            young (float/unyt_quantity):
                 If not False, specifies age in Myr at which to filter
                 for young star particles.
             old (float/unyt_quantity):
@@ -1218,18 +1204,11 @@
         Args:
             grid (obj):
                 Spectral grid object.
-<<<<<<< HEAD
-            fesc (float):
-                Fraction of stellar emission that escapeds unattenuated from
-                the birth cloud (defaults to 0.0).
-            young (float/unyt_quantity):
-=======
             fesc (float/array-like, float)
                 Fraction of stellar emission that escapes unattenuated from
                 the birth cloud. Can either be a single value
                 or an value per star (defaults to 0.0).
-            young (bool, float):
->>>>>>> 88e41264
+            young (float/unyt_quantity):
                 If not False, specifies age in Myr at which to filter
                 for young star particles.
             old (float/unyt_quantity):
