"""A module for dynamically returning attributes with and without units.

The Units class below acts as a container for the unit system.

The Quantity is a descriptor object which uses the Units class to attach units
to attributes of a class. The Quantity descriptor can be used to attach units
to class attributes.

Example defintion:

    class Foo:

        bar = Quantity("spatial")

        def __init__(self, bar):
            self.bar = bar

Example usage:

    foo = Foo(bar)

    bar_with_units = foo.bar
    bar_no_units = foo._bar

"""

import os
import shutil
from functools import wraps

import yaml
from unyt import (
    Unit,
    dimensionless,
    unyt_array,
    unyt_quantity,
)
from unyt.exceptions import UnitConversionError

from synthesizer import exceptions
from synthesizer.synth_warnings import warn

# Define the path to your YAML file
FILE_PATH = os.path.join(os.path.dirname(__file__), "default_units.yml")


def _load_and_convert_unit_categories() -> dict:
    """Load the default unit system from a YAML file.

    This loads all the strings stored in the YAML file and converts them into
    unyt Unit objects.

    One thing to note is this process will treat Msun as a first class unit not
    a compound unit in the galactic base system. This is because unyt does not
    support compound units in the base system, but means we don't need to
    worry about converting between the two base systems.

    Returns:
        dict
            A dictionary of unyt Unit objects
    """
    # Load the yaml file
    data: dict
    with open(FILE_PATH, "r") as f:
        data = yaml.safe_load(f)

    # Extract the unit categories dictionary
    unit_categories: dict = data["UnitCategories"]

    # Convert the string units to unyt Unit objects
    converted: dict = {
        key: Unit(value["unit"]) for key, value in unit_categories.items()
    }

    return converted


# Get the default units system (this can be modified by the user).
# NOTE: This module-level variable will be initialized only once on import
UNIT_CATEGORIES = _load_and_convert_unit_categories()


def unit_is_compatible(value, unit):
    """
    Check if two values have compatible units.

    This function checks that a unyt_quantity or unyt_array or another Unit is
    compatible with a unit, i.e. it has the same dimensions.
    If they are not compatible, it raises an exception.

    This could also be done wrapping a conversion attempt in a try/except
    block but this is more efficient as it avoids the overhead of
    unyt's conversion system.

    I might have missed a method in unyt for this but I couldn't find one.

    Args:
        value (unyt_quantity/unyt_array/Unit)
            The value to check.
        unit (Unit)
            The unit to check against.

    Returns:
        bool
            True if the values have compatible units, False otherwise.
    """
    # Handle the unyt_array/unyt_quantity cases
    if isinstance(value, (unyt_quantity, unyt_array)):
        return value.units.dimensions == unit.dimensions

    # Handle the Unit case
    elif isinstance(value, Unit):
        return value.dimensions == unit.dimensions

    # If we get here then we didn't get two unyt quantities or arrays
    raise exceptions.InconsistentArguments(
        "Can only check values with units for compatibility, "
        f"not {type(value)} and {type(unit)}."
    )


class DefaultUnits:
    """The DefaultUnits class is a container for the default unit system.

    This class is used to store the default unit system for Synthesizer. It
    contains all the unit categories defined in the default unit system.

    Attributes:
        ... (unyt.unit_object.Unit)
            The unit for each category defined in the default unit system.
    """

    def __init__(self):
        """Initialise the default unit system.

        This will extract all the unit categories from the previously loaded
        YAML file and attach them as attributes to the DefaultUnits object.
        """
        for key, unit in UNIT_CATEGORIES.items():
            setattr(self, key, unit)

    def __getitem__(self, name):
        """Get a unit from the default unit system."""
        if hasattr(self, name):
            return getattr(self, name)
        raise KeyError(f"Unit category {name} not found.")

    def __setitem__(self, name, value):
        """Set a unit in the default unit system."""
        setattr(self, name, value)

    def items(self):
        """Return the items of the default unit system."""
        return UNIT_CATEGORIES.items()

    def keys(self):
        """Return the keys of the default unit system."""
        return UNIT_CATEGORIES.keys()

    def values(self):
        """Return the values of the default unit system."""
        return UNIT_CATEGORIES.values()

    def __iter__(self):
        """Iterate over the default unit system."""
        return iter(UNIT_CATEGORIES)

    def __len__(self):
        """Return the length of the default unit system."""
        return len(UNIT_CATEGORIES)

    def __type__(self):
        """Return the type of the default unit system."""
        return type(UNIT_CATEGORIES)

    def __str__(self):
        """Return a string representation of the default unit system.

        Returns:
            table (str):
                A string representation of the LineCollection object.
        """
        # Local import to avoid cyclic imports
        from synthesizer.utils import TableFormatter

        # Intialise the table formatter
        formatter = TableFormatter(self)

        return (
            formatter.get_table("Default Units")
            .replace("Attribute", "Category ")
            .replace("Value", "Unit ")
        )


# Instantiate the default unit system
default_units = DefaultUnits()


class UnitSingleton(type):
    """A metaclass used to ensure singleton behaviour for the Units class.

    A singleton design pattern is used to ensure that only one instance of the
    class can exist at any one time.
    """

    # Define a private dictionary to store instances of UnitSingleton
    _instances = {}

    def __call__(cls, new_units=None, force=False):
        """Make an instance of the child class or return the original.

        When a new instance is made, this method is called.

        Unless forced to redefine Units (highly inadvisable), the original
        instance is returned giving it a new reference to the original
        instance.

        If a new unit system is passed and one already exists and warning is
        printed and the original is returned.

        Returns:
            Units
                A new instance of Units if one does not exist (or a new one
                is forced), or the first instance of Units if one does exist.
        """
        # Are we forcing an update?... I hope not
        if force:
            cls._instances[cls] = super(UnitSingleton, cls).__call__(
                new_units, force
            )

        # Print a warning if an instance exists and arguments have been passed
        elif cls in cls._instances and new_units is not None:
            warn(
                "Units are already set. Any modified units will "
                "not take effect. Units should be configured before "
                "running anything else... but you could (and "
                "shouldn't) force it: Units(new_units_dict, force=True)."
            )

        # If we don't already have an instance the dictionary will be empty
        if cls not in cls._instances:
            cls._instances[cls] = super(UnitSingleton, cls).__call__(
                new_units, force
            )

        return cls._instances[cls]


class Units(metaclass=UnitSingleton):
    """Holds the definition of the internal unit system using unyt.

    Units is a Singleton, meaning there can only ever be one. Each time a new
    instance is instantiated the original will be returned. This enforces a
    consistent unit system is used in a single top level namespace.

    All default attributes are hardcoded but these can be modified by
    instantiating the original Units instance with a dictionary of units of
    the form {"variable": unyt.unit}. This must be done before any calculations
    have been performed, changing the unit system will not retroactively
    convert computed quantities! In fact, if any quantities have been
    calculated the original default Units object will have already been
    instantiated, thus the default Units will be returned regardless
    of the modifications dictionary due to the rules of a Singleton
    metaclass. The user can force an update but BE WARNED this is
    dangerous and should be avoided.

    Attributes:
        ... (unyt.unit_object.Unit)
            The unit for each category defined in the default unit system or
            any modifications made by the user.
    """

    def __init__(self, units=None, force=False):
        """Intialise the Units object.

        Args:
            units (dict):
                A dictionary containing any modifications to the default unit
                system. This can either modify the unit categories
                defined in the default unit system, e.g.:

                    units = {"wavelength": microns,
                             "smoothing_lengths": kpc,
                             "lam": m}

                Or, if desired, individual attributes can be modified
                explicitly, e.g.:

                    units = {"coordinates": kpc,
                             "smoothing_lengths": kpc,
                             "lam": m}
            force (bool):
                A flag for whether to force an update of the Units object.
        """
        # Define a dictionary to hold the unit system. We'll use this if we
        # need to dump the current unit system to the default units yaml file
        self._units = {}

        # First off we need to attach the default unit system
        # to the Units object
        for key, unit in default_units.items():
            setattr(self, key, unit)
            self._units[key] = unit

        # Do we have any modifications to the default unit system
        if units is not None:
            print("Redefining unit system:")

            # Loop over new units
            for key in units:
                print("%s:" % key, units[key])

                # If we are modifying an existing unit makes sure it is
                # compatible with the default unit system (we can't do this
                # for new units as we don't know what they are but other
                # errors down stream will soon alert the user to their mistake)
                if hasattr(self, key):
                    if getattr(self, key).dimensions == units[key]:
                        raise exceptions.IncorrectUnits(
                            f"Unit {units[key]} for {key} is not "
                            "compatible with the expected units "
                            f"of {getattr(self, key)}."
                        )

                # Set the new unit
                setattr(self, key, units[key])
                self._units[key] = units[key]

    def __str__(self):
        """Return a string representation of the default unit system.

        Returns:
            table (str):
                A string representation of the LineCollection object.
        """
        # Local import to avoid cyclic imports
        from synthesizer.utils import TableFormatter

        # Intialise the table formatter
        formatter = TableFormatter(self)

        return (
            formatter.get_table("Unit System")
            .replace("Attribute", "Category ")
            .replace("Value", "Unit ")
        )

    def _preserve_orig_units(self):
        """Write out the original unit system to a yaml file.

        This makes sure we can always reverse the unit system back to the
        original state.
        """
        # Get the original units file path
        original_path = os.path.join(
            os.path.dirname(__file__), "original_units.yml"
        )

        # If the original file already exists then we don't need to do anything
        if os.path.exists(original_path):
            return

        # Make a copy of the original units file
        shutil.copy(FILE_PATH, original_path)

        print(f"Original unit system has been preserved at {original_path}.")

    def overwrite_defaults_yaml(self):
        """Permenantly overwrite the default unit system with the current one.

        This method is used to overwrite the default unit system with the
        current one. This is to be used when the user wants to permenantly
        modify the default unit system with the current one.
        """
        # If we haven't already made a copy of the original default units
        # yaml file then do so now
        self._preserve_orig_units()

        # Contstruct the dictionary to write out
        new_units = {}
        new_units["UnitCategories"] = {}
        for key, unit in self._units.items():
            new_units["UnitCategories"][key] = {"unit": str(unit)}

        # Write the current unit system to the default units yaml file
        with open(FILE_PATH, "w") as f:
            yaml.dump(new_units, f)

        print(f"Default unit system has been updated at {FILE_PATH}.")

    def reset_defaults_yaml(self):
        """Reset the default unit system to the original one.

        This will overwrite the default_units.yml file with the
        original_units.yml file.
        """
        # Check the original units file exists
        original_path = os.path.join(
            os.path.dirname(__file__), "original_units.yml"
        )
        if not os.path.exists(original_path):
            raise FileNotFoundError("Original units file not found.")

        # Copy the original units file to the default units file
        shutil.copy(original_path, FILE_PATH)

        # Remove the original units file since we don't need it anymore
        os.remove(original_path)

        # Reload the default unit system
        global UNIT_CATEGORIES
        UNIT_CATEGORIES = _load_and_convert_unit_categories()

        # Remove all units from the Units object
        for key in self._units:
            delattr(self, key)

        # Reset the Units object
        self.__init__(force=True)

        print(f"Default unit system has been reset to {FILE_PATH}.")


class Quantity:
    """A decriptor class controlling dynamicly associated attribute units.

    Provides the ability to associate attribute values on an object with unyt
    units defined in the global unit system (Units).

    Attributes:
        unit (unyt.unit_object.Unit)
            The unit for this Quantity from the global unit system.
        public_name (str):
            The name of the class variable containing Quantity. Used the user
            wants values with a unit returned.
        private_name (str):
            The name of the class variable with a leading underscore. Used the
            mostly internally for (or when the user wants) values without a
            unit returned.
    """

    def __init__(self, category):
        """Initialise the Quantity.

        This will extract the unit from the global unit system based on the
        passed category. Note that this unit can be overriden if the user
        specified a unit override for the attribute associated with this
        Quantity.

        Args:
            category (str):
                The category of the attribute. This is used to get the unit
                from the global unit system.
        """
        # Get the unit based on the category passed at initialisation. This
        # can be overriden in __set_name__ if the user set a specific unit for
        # the attribute associated with this Quantity.
        self.unit = getattr(Units(), category)

    def __set_name__(self, owner, name):
        """Store the name of the class variable when it is assigned a Quantity.

        When a class variable is assigned a Quantity() this method is called
        extracting the name of the class variable, assigning it to attributes
        for use when returning values with or without units.
        """
        self.public_name = name
        self.private_name = "_" + name

        # Do we have a unit override for this attribute?
        if hasattr(Units(), name):
            self.unit = getattr(Units(), name)

    def __get__(self, obj, type=None):
        """Return the value of the attribute with units.

        When referencing an attribute with its public_name this method is
        called. It handles the returning of the values stored in the
        private_name variable with units.

        The value is stored under the private_name variable on the instance
        of the class. If we instead used the private name directly we would
        bypass the Quantity descriptor and return the value without units.

        If the value is None then None is returned regardless.

        Returns:
            unyt_array/unyt_quantity/None
                The value with units attached or None if value is None.
        """
        value = getattr(obj, self.private_name)

        # If we have an uninitialised attribute avoid the multiplying NoneType
        # error and just return None
        if value is None:
            return None

        return value * self.unit

    def __set__(self, obj, value):
        """Set the value of the attribute with units.

        When setting a Quantity variable this method is called, firstly the
        value is converted to the expected units. Once converted the value is
        stored on the instance of the class under the private_name variable.

        Args:
            obj (Any):
                The object contain the Quantity attribute that we are storing
                value in.
            value (array-like/float/int):
                The value to store in the attribute.
        """
        # Do we need to perform a unit conversion? If not we assume value
        # is already in the default unit system
        if isinstance(value, (unyt_quantity, unyt_array)):
            if value.units != self.unit and value.units != dimensionless:
                value = unyt_to_ndview(value, self.unit)
            else:
                value = value.ndview

        # Set the attribute
        setattr(obj, self.private_name, value)


def has_units(x):
    """Check whether the passed variable has units.

    This will check the argument is a unyt_quanity or unyt_array.

    Args:
        x (generic variable):
            The variables to check.

    Returns:
        bool
            True if the variable has units, False otherwise.
    """
    # Do the check
    if isinstance(x, (unyt_array, unyt_quantity)):
        return True

    return False


<<<<<<< HEAD
def _check_arg(units, name, value):
    """Check the units of an argument.
=======
def unyt_to_ndview(arr, unit=None):
    """
    Extract the underlying data from a `unyt_array` or `unyt_quantity`.
>>>>>>> be788cda

    An ndview is a pointer to the underlying data of a `unyt_array` or
    `unyt_quantity`.

    This is a helper function to enable the extraction of the underlying data
    from a `unyt_array` or `unyt_quantity` WITHOUT making a copy of the data.
    This is possible with the `ndview` property on a `unyt_array` or
    `unyt_quantity`, however, this is not implemented with an inplace unit
    conversion.

    This function can either be used to extract the underlying data in the
    existing units, or to convert inplace to a new unit and then return the
    view (an operation not implemented in unyt to date, as far as I can tell).

    Args:
<<<<<<< HEAD
        units (dict):
            The dictionary of units defined in the accepts decorator.
        name (str):
            The name of the argument.
        value (generic variable):
            The value of the argument.
=======
        arr (unyt_array/unyt_quantity): The unyt_array or unyt_quantity to
            extract the data from.
        unit (unyt.unit_object.Unit): The unit to convert to. If None, the
            existing unit is used. If the unit is not compatible with the
            existing unit, an error will be raised.
>>>>>>> be788cda

    Returns:
        np.ndarray: The underlying data as a numpy array WITHOUT doing a copy.

    Raises:
        UnitConversionError: If the unit is not compatible with the existing
            unit.
    """
    # If we don't have a unit then just return the ndview
    if unit is None:
        return arr.ndview

    # If the units are the same then just return the ndview
    if arr.units == unit:
        return arr.ndview

    # Ok, we do need to do a conversion, this sucks but the best thing we
    # can do to avoid precision issues and many other problems is to
    # just do the conversion normally and cry about it later
    return arr.to(unit).ndview


def _raise_or_convert(expected_unit, name, value):
    """
    Ensure we have been passed compatible units and convert if needed.

    Args:
        expected_unit (unyt.Unit/list of unyt.Unit):
            The expected unit for the value.
        name (str):
            The name of the variable being checked (only used for error
            messages).
        value (Any):
            The value to check.

    Returns:
        Any:
            The value with the expected unit.
    """
    # Handle the unyt_array/unyt_quantity cases
    if isinstance(value, (unyt_array, unyt_quantity)):
        # We know we have units but are they compatible?
        if value.units != expected_unit:
            try:
                value.convert_to_units(expected_unit)
            except UnitConversionError:
                raise exceptions.IncorrectUnits(
                    f"{name} passed with incompatible units. "
                    f"Expected {expected_unit} (or equivalent) but "
                    f"got {value.units}."
                )
        return value

    # Handle the list/tuple case
    elif isinstance(value, (list, tuple)):
        # Ensure the value is mutable
        converted = list(value)

        # Loop over the elements of the argument checking
        # they have units and those units are compatible
        for j, v in enumerate(value):
            # Are we missing units on the passed argument?
            if not has_units(v):
                raise exceptions.MissingUnits(
                    f"{name} is missing units! Expected"
                    f"to be in {expected_unit} "
                    "(or equivalent)."
                )

            # Convert to the expected units
            elif v.units != expected_unit:
                try:
                    converted[j] = _raise_or_convert(expected_unit, name, v)
                except UnitConversionError:
                    raise exceptions.IncorrectUnits(
                        f"{name}@{j} passed with "
                        "incompatible units. "
                        f"Expected {expected_unit[j]}"
                        " (or equivalent) but "
                        f"got {v.units}."
                    )
            else:
                # Otherwise the value is in the expected units
                converted[j] = v

        return converted

    # If None of these were true then we haven't got units.
    raise exceptions.MissingUnits(
        f"{name} is missing units! Expected to "
        f"be in {expected_unit} (or equivalent)."
    )


def _check_arg(units, name, value):
    """
    Check the units of an argument.

    This function is used to check the units of an argument passed to
    a function. If the units are missing or incompatible an error will be
    raised. If the units don't match the defined units in units then the values
    will be converted to the correct units.

    Args:
        units (dict)
            The dictionary of units defined in the accepts decorator.
        name (str)
            The name of the argument.
        value (generic variable)
            The value of the argument.

    Returns:
        generic variable
            The value of the argument with the correct units.

    Raises:
        MissingUnits
            If the argument is missing units.
        IncorrectUnits
            If the argument has incompatible units.
    """
    # Early exit if the argument isn't in the units dictionary
    if name not in units:
        return value

    # If the argument is None just skip it, its an optional argument that
    # hasn't been passed... or the user has somehow managed to pass None
    # which is sufficently weird to cause an obvious error elsewhere
    if value is None:
        return None

    # Unpack the units from the units dictionary
    expected_units = units[name]

    # We have two cases now, either we have a single unit and the check is
    # trivial or we have a list of units and we need to check each one
    if isinstance(expected_units, (list, tuple)):
        for i, unit in enumerate(expected_units):
            # Try each unit conversion and capture the error to raise a
            # more informative error message for this situation
            try:
                return _raise_or_convert(unit, name, value)
            except (UnitConversionError, exceptions.IncorrectUnits):
                continue  # we'll raise below

        # If we get here then none of the units worked so raise an error
        raise exceptions.IncorrectUnits(
            f"{name} passed with incompatible units. "
            f"Expected any of {expected_units} (or equivalent)."
        )

    else:
        return _raise_or_convert(expected_units, name, value)


def accepts(**units):
    """Check arguments passed to the wrapped function have compatible units.

    This decorator will cross check any of the arguments passed to the wrapped
    function with the units defined in this decorators kwargs. If units are
    not compatible or are missing an error will be raised. If the units don't
    match the defined units in units then the values will be converted to the
    correct units.

    This is inspired by the accepts decorator in the unyt package, but includes
    Synthesizer specific errors and conversion functionality.

    Args:
        **units (dict):
            The keyword arguments defined with this decorator. Each takes the
            form of argument=unit_for_argument. In reality this is a
            dictionary of the form {"variable": unyt.unit}.

    Returns:
        function
            The wrapped function.
    """

    def check_accepts(func):
        """Check arguments have compatible units.

        This will check the arguments passed to the wrapped function have
        compatible units. If the units are missing or incompatible an error
        will be raised. If the units don't match the units passed to the
        accepts decorator in units then the values will be converted
        to the correct units.

        Args:
            func (function): The function to be wrapped.

        Returns:
            function: The wrapped function.
        """
        arg_names = func.__code__.co_varnames

        @wraps(func)
        def wrapped(*args, **kwargs):
            """Handle all the arguments passed to the wrapped function.

            Args:
                *args:
                    The arguments passed to the wrapped function.
                **kwargs:
                    The keyword arguments passed to the wrapped function.

            Returns:
                The result of the wrapped function.
            """
            # Convert the positional arguments to a list (it must be mutable
            # for what comes next)
            args = list(args)

            # Check the positional arguments
            for i, (name, value) in enumerate(zip(arg_names, args)):
                args[i] = _check_arg(units, name, value)

            # Check the keyword arguments
            for name, value in kwargs.items():
                kwargs[name] = _check_arg(units, name, value)

            return func(*args, **kwargs)

        return wrapped

    return check_accepts<|MERGE_RESOLUTION|>--- conflicted
+++ resolved
@@ -81,8 +81,7 @@
 
 
 def unit_is_compatible(value, unit):
-    """
-    Check if two values have compatible units.
+    """Check if two values have compatible units.
 
     This function checks that a unyt_quantity or unyt_array or another Unit is
     compatible with a unit, i.e. it has the same dimensions.
@@ -95,9 +94,9 @@
     I might have missed a method in unyt for this but I couldn't find one.
 
     Args:
-        value (unyt_quantity/unyt_array/Unit)
+        value (unyt_quantity/unyt_array/Unit):
             The value to check.
-        unit (Unit)
+        unit (Unit):
             The unit to check against.
 
     Returns:
@@ -545,14 +544,8 @@
     return False
 
 
-<<<<<<< HEAD
-def _check_arg(units, name, value):
-    """Check the units of an argument.
-=======
 def unyt_to_ndview(arr, unit=None):
-    """
-    Extract the underlying data from a `unyt_array` or `unyt_quantity`.
->>>>>>> be788cda
+    """Extract the underlying data from a `unyt_array` or `unyt_quantity`.
 
     An ndview is a pointer to the underlying data of a `unyt_array` or
     `unyt_quantity`.
@@ -568,20 +561,11 @@
     view (an operation not implemented in unyt to date, as far as I can tell).
 
     Args:
-<<<<<<< HEAD
-        units (dict):
-            The dictionary of units defined in the accepts decorator.
-        name (str):
-            The name of the argument.
-        value (generic variable):
-            The value of the argument.
-=======
         arr (unyt_array/unyt_quantity): The unyt_array or unyt_quantity to
             extract the data from.
         unit (unyt.unit_object.Unit): The unit to convert to. If None, the
             existing unit is used. If the unit is not compatible with the
             existing unit, an error will be raised.
->>>>>>> be788cda
 
     Returns:
         np.ndarray: The underlying data as a numpy array WITHOUT doing a copy.
@@ -605,8 +589,7 @@
 
 
 def _raise_or_convert(expected_unit, name, value):
-    """
-    Ensure we have been passed compatible units and convert if needed.
+    """Ensure we have been passed compatible units and convert if needed.
 
     Args:
         expected_unit (unyt.Unit/list of unyt.Unit):
@@ -677,8 +660,7 @@
 
 
 def _check_arg(units, name, value):
-    """
-    Check the units of an argument.
+    """Check the units of an argument.
 
     This function is used to check the units of an argument passed to
     a function. If the units are missing or incompatible an error will be
@@ -686,11 +668,11 @@
     will be converted to the correct units.
 
     Args:
-        units (dict)
+        units (dict):
             The dictionary of units defined in the accepts decorator.
-        name (str)
+        name (str):
             The name of the argument.
-        value (generic variable)
+        value (generic variable):
             The value of the argument.
 
     Returns:
