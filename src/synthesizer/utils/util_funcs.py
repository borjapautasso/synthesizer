--- conflicted
+++ resolved
@@ -291,14 +291,8 @@
     return rgba
 
 
-<<<<<<< HEAD
-def combine_arrays(arr1, arr2):
+def combine_arrays(arr1, arr2, verbose=False):
     """Combine two arrays into a single array.
-=======
-def combine_arrays(arr1, arr2, verbose=True):
-    """
-    Combine two arrays into a single array.
->>>>>>> be788cda
 
     This function is a helper used to combine two arrays of the same length
     into a single array while abstracting some checks and handling improper
@@ -312,6 +306,8 @@
             The first array to combine.
         arr2 (np.ndarray):
             The second array to combine.
+        verbose (bool):
+            If True, print warnings for None arrays.
 
     Returns:
         np.ndarray or None: The combined array.
@@ -392,8 +388,7 @@
 
 
 def ensure_double_precision(value):
-    """
-    Ensure that the input value is a double precision float.
+    """Ensure that the input value is a double precision float.
 
     Args:
         value (float or unyt_quantity): The value to be converted.
@@ -420,8 +415,7 @@
 
 
 def is_c_compatible_double(arr):
-    """
-    Check if the input array is compatible with our C extensions.
+    """Check if the input array is compatible with our C extensions.
 
     Being "compatible" means that the numpy array is both C contiguous and
     is a double array for floating point numbers.
@@ -440,8 +434,7 @@
 
 
 def is_c_compatible_int(arr):
-    """
-    Check if the input array is compatible with our C extensions.
+    """Check if the input array is compatible with our C extensions.
 
     Being "compatible" means that the numpy array is both C contiguous and
     is an int array for integer numbers.
@@ -460,8 +453,7 @@
 
 
 def ensure_array_c_compatible_double(arr):
-    """
-    Ensure that the input array is compatible with our C extensions.
+    """Ensure that the input array is compatible with our C extensions.
 
     Being "compatible" means that the numpy array is both C contiguous and
     is a double array for floating point numbers.
@@ -522,8 +514,7 @@
 
 
 def get_attr_c_compatible_double(obj, attr):
-    """
-    Ensure an attribute of an object is compatible with our C extensions.
+    """Ensure an attribute of an object is compatible with our C extensions.
 
     This function checks if the attribute of the object is a numpy array and
     ensures that it is both C contiguous and of double precision. If the
