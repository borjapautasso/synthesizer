/******************************************************************************
 * A C module containing helper functions for extracting properties from the
 * numpy objects.
 *****************************************************************************/
#ifndef PROPERTY_FUNCS_H_
#define PROPERTY_FUNCS_H_

/* We need the below because numpy triggers warnings which are errors
 * when we compiled with RUTHLESS. */
#pragma GCC diagnostic push
#pragma GCC diagnostic ignored "-Wunused-function"

/* Python includes */
#include <Python.h>
#define NPY_NO_DEPRECATED_API NPY_1_7_API_VERSION
#include <numpy/arrayobject.h>
#include <numpy/ndarrayobject.h>
#include <numpy/ndarraytypes.h>

#pragma GCC diagnostic pop

/* A struct to hold grid properties. */
struct grid {

  /* An array of pointers holding the properties along each axis. */
  double **props;

  /* The number of dimensions. */
  int ndim;

  /* The number of grid cells along each axis. */
  int *dims;

  /* The number of wavelength elements. */
  int nlam;

  /* The number of cells. */
  int size;

  /* The spectra array. */
  double *spectra;

  /* The lines array. */
  double *lines;

  /* The continuum array. */
  double *continuum;

  /* Wavelength */
  double *lam;
};

/* A struct to hold particle properties. */
struct particles {

  /* An array of pointers holding the properties along each axis. */
  double **props;

  /* The number of particles. */
  int npart;

  /* The particle mass array. */
  double *mass;

  /* Escape fractions. */
  double *fesc;

  /* Velocities for redshift */
  double *velocities:
};

/* Prototypes */
void *synth_malloc(size_t n, char *msg);
double *extract_data_double(PyArrayObject *np_arr, char *name);
int *extract_data_int(PyArrayObject *np_arr, char *name);
double **extract_grid_props(PyObject *grid_tuple, int ndim, int *dims);
double **extract_part_props(PyObject *part_tuple, int ndim, int npart);
struct grid *get_spectra_grid_struct(PyObject *grid_tuple,
                                     PyArrayObject *np_ndims,
                                     PyArrayObject *np_grid_spectra,
                                     const int ndim, const int nlam);
struct grid *get_lines_grid_struct(PyObject *grid_tuple,
                                   PyArrayObject *np_ndims,
                                   PyArrayObject *np_grid_lines,
                                   PyArrayObject *np_grid_continuum,
                                   const int ndim, const int nlam);
<<<<<<< HEAD
struct particles *get_part_struct(PyObject *part_tuple,
                                  PyArrayObject *np_part_mass, PyArrayObject *np_velocities
=======
struct particles *get_part_struct(PyObject *part_tuple, // should be modified to accept vel array
                                  PyArrayObject *np_part_mass,
>>>>>>> 8c2bd233
                                  PyArrayObject *np_fesc, const int npart,
                                  const int ndim);

#endif // PROPERTY_FUNCS_H_<|MERGE_RESOLUTION|>--- conflicted
+++ resolved
@@ -84,13 +84,8 @@
                                    PyArrayObject *np_grid_lines,
                                    PyArrayObject *np_grid_continuum,
                                    const int ndim, const int nlam);
-<<<<<<< HEAD
 struct particles *get_part_struct(PyObject *part_tuple,
                                   PyArrayObject *np_part_mass, PyArrayObject *np_velocities
-=======
-struct particles *get_part_struct(PyObject *part_tuple, // should be modified to accept vel array
-                                  PyArrayObject *np_part_mass,
->>>>>>> 8c2bd233
                                   PyArrayObject *np_fesc, const int npart,
                                   const int ndim);
 
