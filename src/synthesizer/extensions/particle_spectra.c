/******************************************************************************
 * C extension to calculate SEDs for star particles.
 * Calculates weights on an arbitrary dimensional grid given the mass.
 *****************************************************************************/
/* C includes */
#include <math.h>
#include <stdio.h>
#include <stdlib.h>
#include <string.h>

/* Python includes */
#include <Python.h>
#define NPY_NO_DEPRECATED_API NPY_1_7_API_VERSION
#include <numpy/ndarrayobject.h>
#include <numpy/ndarraytypes.h>

/* Local includes */
#include "macros.h"
#include "property_funcs.h"
#include "timers.h"
#include "weights.h"

/**
 * @brief Find nearest wavelength bin for a given lambda, in a given wavelength
 * array. Used by the spectra loop functions when considering doppler shift
 *
 * Note: binary search returns the index of the upper bin of those that straddle
 * the given lambda.
 */
int get_upper_lam_bin(double lambda, double *grid_wavelengths, int nlam) {
  return binary_search(0, nlam - 1, grid_wavelengths, lambda);
}

/**
 * @brief This calculates particle spectra using a cloud in cell approach.
 * This is the version of the function that accounts for doppler shift.
 * This is the serial version of the function.
 *
 * @param grid: A struct containing the properties along each grid axis.
 * @param parts: A struct containing the particle properties.
 * @param spectra: The output array.
 * @param c: speed of light .
 */
static void shifted_spectra_loop_cic_serial(struct grid *grid,
                                            struct particles *parts,
                                            double *spectra, const double c) {

  /* Unpack the grid properties. */
  int *dims = grid->dims;
  int ndim = grid->ndim;
  int nlam = grid->nlam;
  double *wavelength = grid->lam;
  double **grid_props = grid->props;
  double *grid_spectra = grid->spectra;

  /* Unpack the particles properties. */
  double *part_masses = parts->mass;
  double **part_props = parts->props;
  double *velocity = parts->velocities;
  int npart = parts->npart;
  npy_bool *mask = parts->mask;

<<<<<<< HEAD
  /* Calculate the number of cell in a patch of the grid. */
  int ncells = 1 << ndim;

  /* Allocate the shifted wavelengths array and the mapped indices array. */
  double *shifted_wavelengths =
      synth_malloc(nlam * sizeof(double), "shifted wavelengths");
  int *mapped_indices = synth_malloc(nlam * sizeof(int), "mapped indices");

=======
>>>>>>> 6d3c1a41
  /* Loop over particles. */
  for (int p = 0; p < npart; p++) {

    /* Skip masked particles. */
    if (mask != NULL && !mask[p]) {
      continue;
    }

    /* Get this particle's mass. */
    const double mass = part_masses[p];

    /* Get the particle velocity and red/blue shift factor. */
    double vel = velocity[p];
    double shift_factor = 1.0 + vel / c;

    /* Shift the wavelengths and get the mapping for each wavelength bin. We
     * do this for each element because there is no guarantee the input
     * wavelengths will be evenly spaced but we also don't want to repeat
     * the nearest bin search too many times. */
    double shifted_wavelengths[nlam];
    int mapped_indices[nlam];
    for (int ilam = 0; ilam < nlam; ilam++) {
      shifted_wavelengths[ilam] = wavelength[ilam] * shift_factor;
      mapped_indices[ilam] =
          get_upper_lam_bin(shifted_wavelengths[ilam], wavelength, nlam);
    }

    /* Setup the index and mass fraction arrays. */
    int part_indices[ndim];
    double axis_fracs[ndim];

    /* Get the grid indices and cell fractions for the particle. */
    get_part_ind_frac_cic(part_indices, axis_fracs, dims, ndim, grid_props,
                          part_props, p);

    /* To combine fractions we will need an array of dimensions for the
     * subset. These are always two in size, one for the low and one for high
     * grid point. */
    int sub_dims[ndim];
    for (int idim = 0; idim < ndim; idim++) {
      sub_dims[idim] = 2;
    }

    /* Now loop over this collection of cells collecting and setting their
     * weights. */
    for (int icell = 0; icell < ncells; icell++) {

      /* Set up some index arrays we'll need. */
      int subset_ind[ndim];
      int frac_ind[ndim];

      /* Get the multi-dimensional version of icell. */
      get_indices_from_flat(icell, ndim, sub_dims, subset_ind);

      /* Multiply all contributing fractions and get the fractions index
       * in the grid. */
      double frac = 1;
      for (int idim = 0; idim < ndim; idim++) {
        if (subset_ind[idim] == 0) {
          frac *= (1 - axis_fracs[idim]);
          frac_ind[idim] = part_indices[idim] - 1;
        } else {
          frac *= axis_fracs[idim];
          frac_ind[idim] = part_indices[idim];
        }
      }

      /* Nothing to do if fraction is 0. */
      if (frac == 0) {
        continue;
      }

      /* Define the weight. */
      double weight = frac * mass;

      /* Get the weight's index. */
      const int grid_ind = get_flat_index(frac_ind, dims, ndim);

      /* Get the spectra ind. */
      int unraveled_ind[ndim + 1];
      get_indices_from_flat(grid_ind, ndim, dims, unraveled_ind);
      unraveled_ind[ndim] = 0;
      int spectra_ind = get_flat_index(unraveled_ind, dims, ndim + 1);

      /* Add this grid cell's contribution to the spectra */
      for (int ilam = 0; ilam < nlam; ilam++) {

        /* Get the shifted wavelength and index. */
        int ilam_shifted = mapped_indices[ilam];
        double shifted_lambda = shifted_wavelengths[ilam];

        /* Skip if this wavelength is masked. */
        /* Note: we skip the shifted wavelength here because the mask is
         * effectively saying "I want to ignore this wavelength in the
         * output spectra". */
        if (grid->lam_mask != NULL && !grid->lam_mask[ilam_shifted]) {
          continue;
        }

        /* Compute the fraction of the shifted wavelength between the two
         * closest wavelength elements. */
        double frac_shifted = 0.0;
        if (ilam_shifted > 0 && ilam_shifted <= nlam - 1) {
          frac_shifted =
              (shifted_lambda - wavelength[ilam_shifted - 1]) /
              (wavelength[ilam_shifted] - wavelength[ilam_shifted - 1]);
        } else {
          /* Out of bounds, skip this wavelength */
          continue;
        }

        /* Get the grid spectra value for this wavelength. */
        double grid_spectra_value = grid_spectra[spectra_ind + ilam] * weight;

        /* Add the contribution to the corresponding wavelength element. */
        spectra[p * nlam + ilam_shifted - 1] +=
            (1.0 - frac_shifted) * grid_spectra_value;
        spectra[p * nlam + ilam_shifted] += frac_shifted * grid_spectra_value;
      }
    }
  }
}

/**
 * @brief This calculates particle spectra using a cloud in cell approach.
 *
 * This is the serial version of the function.
 *
 * @param grid: A struct containing the properties along each grid axis.
 * @param parts: A struct containing the particle properties.
 * @param spectra: The output array.
 */
static void spectra_loop_cic_serial(struct grid *grid, struct particles *parts,
                                    double *spectra, double *part_spectra) {

  /* Unpack the grid properties. */
  int *dims = grid->dims;
  int ndim = grid->ndim;
  int nlam = grid->nlam;
  double **grid_props = grid->props;
  double *grid_spectra = grid->spectra;

  /* Unpack the particles properties. */
  double *part_masses = parts->mass;
  double **part_props = parts->props;
  int npart = parts->npart;
  npy_bool *mask = parts->mask;

  /* Calculate the number of cell in a patch of the grid. */
  int ncells = 1 << ndim;

  /* Loop over particles. */
  for (int p = 0; p < npart; p++) {

    /* Skip masked particles. */
    if (mask != NULL && !mask[p]) {
      continue;
    }

    /* Get this particle's mass. */
    const double mass = part_masses[p];

    /* Setup the index and mass fraction arrays. */
    int part_indices[ndim];
    double axis_fracs[ndim];

    /* Get the grid indices and cell fractions for the particle. */
    get_part_ind_frac_cic(part_indices, axis_fracs, dims, ndim, grid_props,
                          part_props, p);

    /* To combine fractions we will need an array of dimensions for the
     * subset. These are always two in size, one for the low and one for high
     * grid point. */
    int sub_dims[ndim];
    for (int idim = 0; idim < ndim; idim++) {
      sub_dims[idim] = 2;
    }

    /* Now loop over this collection of cells collecting and setting their
     * weights. */
    for (int icell = 0; icell < ncells; icell++) {

      /* Set up some index arrays we'll need. */
      int subset_ind[ndim];
      int frac_ind[ndim];

      /* Get the multi-dimensional version of icell. */
      get_indices_from_flat(icell, ndim, sub_dims, subset_ind);

      /* Multiply all contributing fractions and get the fractions index
       * in the grid. */
      double frac = 1;
      for (int idim = 0; idim < ndim; idim++) {
        if (subset_ind[idim] == 0) {
          frac *= (1 - axis_fracs[idim]);
          frac_ind[idim] = part_indices[idim] - 1;
        } else {
          frac *= axis_fracs[idim];
          frac_ind[idim] = part_indices[idim];
        }
      }

      /* Nothing to do if fraction is 0. */
      if (frac == 0) {
        continue;
      }

      /* Define the weight. */
      double weight = frac * mass;

      /* Get the weight's index. */
      const int grid_ind = get_flat_index(frac_ind, dims, ndim);

      /* Get the spectra ind. */
      int unraveled_ind[ndim + 1];
      get_indices_from_flat(grid_ind, ndim, dims, unraveled_ind);
      unraveled_ind[ndim] = 0;
      int spectra_ind = get_flat_index(unraveled_ind, dims, ndim + 1);

      /* Add this grid cell's contribution to the spectra */
      for (int ilam = 0; ilam < nlam; ilam++) {

        /* Skip if this wavelength is masked. */
        if (grid->lam_mask != NULL && !grid->lam_mask[ilam]) {
          continue;
        }

        /* Add the contribution to this wavelength. */
        part_spectra[p * nlam + ilam] +=
            grid_spectra[spectra_ind + ilam] * weight;
        spectra[ilam] += grid_spectra[spectra_ind + ilam] * weight;
      }
    }
  }
}

/**
 * @brief This calculates the grid weights in each grid cell using a cloud
 *        in cell approach.
 *
 * This is the parallel version of the function.
 *
 * @param grid: A struct containing the properties along each grid axis.
 * @param parts: A struct containing the particle properties.
 * @param spectra: The output array.
 * @param nthreads: The number of threads to use.
 */
#ifdef WITH_OPENMP
static void spectra_loop_cic_omp(struct grid *grid, struct particles *parts,
<<<<<<< HEAD
                                 double *spectra, double *part_spectra,
                                 int nthreads) {

  /* Unpack the grid properties. */
  int *dims = grid->dims;
  int ndim = grid->ndim;
  int nlam = grid->nlam;
  double **grid_props = grid->props;
  double *grid_spectra = grid->spectra;

  /* Unpack the particles properties. */
  double **part_props = parts->props;
  int npart = parts->npart;

  /* Calculate the number of cell in a patch of the grid. */
  int ncells = 1 << ndim;

  /* Allocate the array of particle grid cell structs, we'll populate these
   * with the fraction in each grid cell below. */
  struct part_grid_cell *part_cells =
      synth_malloc(npart * sizeof(struct part_grid_cell), "part cells");

  /* Loop over the particles calculating their grid indices and fractions. */
  double frac_start = tic();
#pragma omp parallel for schedule(static) num_threads(nthreads)
  for (int p = 0; p < npart; p++) {

    /* Skip masked particles. */
    if (parts->mask != NULL && !parts->mask[p]) {
      continue;
=======
                                 double *spectra, int nthreads) {

  /* How many particles should each thread get? */
  int npart_per_thread = (parts->npart + nthreads - 1) / nthreads;

#pragma omp parallel num_threads(nthreads)
  {

    /* Unpack the grid properties. */
    int *dims = grid->dims;
    int ndim = grid->ndim;
    int nlam = grid->nlam;
    double **grid_props = grid->props;
    double *grid_spectra = grid->spectra;

    /* Unpack the particles properties. */
    double *part_masses = parts->mass;
    double **part_props = parts->props;
    int npart = parts->npart;
    npy_bool *mask = parts->mask;

    /* Get the thread id. */
    int tid = omp_get_thread_num();

    /* Calculate start and end indices for each thread */
    int start = tid * npart_per_thread;
    int end = start + npart_per_thread;
    if (end >= npart) {
      end = npart;
    }
#ifdef WITH_DEBUGGING_CHECKS
    else {
#pragma omp critical
      PyErr_SetString(PyExc_RuntimeError,
                      "Not all particles distributed to threads.");
      free(spectra);
      spectra = NULL;
      return;
>>>>>>> 6d3c1a41
    }
#endif

<<<<<<< HEAD
    /* Construct the part_props */
    double _part_props[ndim];
    for (int idim = 0; idim < ndim; idim++) {
      _part_props[idim] = parts->props[idim][p];
    }

    /* Get this entry in the part_cells array. */
    struct part_grid_cell *restrict _part_cell = &part_cells[p];

    /* Set up this entry in the part_cells array. */
    _part_cell->part_ind = p;
    _part_cell->mass = parts->mass[p];
    int grid_indices[ndim];
    double part_axis_fracs[ndim];
    _part_cell->fracs = part_axis_fracs;
    _part_cell->grid_inds = grid_indices;

    /* Get the grid indices and cell fractions for the particle. */
    _get_part_ind_frac_cic(_part_cell, dims, ndim, grid_props, _part_props);

    /* Set the grid ind we will use for sorting. */
    _part_cell->sort_grid_ind = get_flat_index(grid_indices, dims, ndim);
=======
    /* Loop over particles. */
    for (int p = start; p < end; p++) {

      /* Skip masked particles. */
      if (mask != NULL && !mask[p]) {
        continue;
      }

      /* Get this particle's mass. */
      const double mass = part_masses[p];

      /* Setup the index and mass fraction arrays. */
      int part_indices[ndim];
      double axis_fracs[ndim];

      /* Get the grid indices and cell fractions for the particle. */
      get_part_ind_frac_cic(part_indices, axis_fracs, dims, ndim, grid_props,
                            part_props, p);

      /* To combine fractions we will need an array of dimensions for the
       * subset. These are always two in size, one for the low and one for high
       * grid point. */
      int sub_dims[ndim];
      for (int idim = 0; idim < ndim; idim++) {
        sub_dims[idim] = 2;
      }

      /* Now loop over this collection of cells collecting and setting their
       * weights. */
      for (int icell = 0; icell < (int)pow(2, (double)ndim); icell++) {

        /* Set up some index arrays we'll need. */
        int subset_ind[ndim];
        int frac_ind[ndim];

        /* Get the multi-dimensional version of icell. */
        get_indices_from_flat(icell, ndim, sub_dims, subset_ind);

        /* Multiply all contributing fractions and get the fractions index
         * in the grid. */
        double frac = 1;
        for (int idim = 0; idim < ndim; idim++) {
          if (subset_ind[idim] == 0) {
            frac *= (1 - axis_fracs[idim]);
            frac_ind[idim] = part_indices[idim] - 1;
          } else {
            frac *= axis_fracs[idim];
            frac_ind[idim] = part_indices[idim];
          }
        }

        if (frac == 0) {
          continue;
        }

        /* Define the weight. */
        double weight = frac * mass;

        /* Get the weight's index. */
        const int grid_ind = get_flat_index(frac_ind, dims, ndim);

        /* Get the spectra ind. */
        int unraveled_ind[ndim + 1];
        get_indices_from_flat(grid_ind, ndim, dims, unraveled_ind);
        unraveled_ind[ndim] = 0;
        int spectra_ind = get_flat_index(unraveled_ind, dims, ndim + 1);

        /* Add this grid cell's contribution to the spectra */
        for (int ilam = 0; ilam < nlam; ilam++) {

          /* Skip if this wavelength is masked. */
          if (grid->lam_mask != NULL && !grid->lam_mask[ilam]) {
            continue;
          }

          /* Add the contribution to this wavelength. */
          spectra[p * nlam + ilam] += grid_spectra[spectra_ind + ilam] * weight;
        }
      }
    }
>>>>>>> 6d3c1a41
  }
  toc("Getting fractions and indices", frac_start);

  /* Sort the particles by their grid indices. */
  double sort_start = tic();
  qsort(part_cells, npart, sizeof(struct part_grid_cell),
        compare_part_grid_cells);
  toc("Sorting particles", sort_start);

  //   /* Ok, we are now in grid cell order so things should be nice and
  //    * cache friendly now we just need to loop over the grid cells and
  //    combine
  //    * the weights with the spectra. */
  //   double spectra_start = tic();
  // #pragma omp parallel for schedule(static) num_threads(nthreads)
  //   for (int ipcell = 0; ipcell < npart; ipcell++) {
  //
  //     /* Get this entry in the part_cells array. */
  //     struct part_grid_cell *restrict _part_cell = &part_cells[ipcell];
  //
  //     /* Unpack the properties we have for this cell entry. */
  //     int p = _part_cell->part_ind;
  //     double *restrict axis_fracs = _part_cell->fracs;
  //     int *restrict grid_indices = _part_cell->grid_inds;
  //     double mass = _part_cell->mass;
  //
  //     /* Early exit if this particle is masked. */
  //     if (parts->mask != NULL && !parts->mask[p]) {
  //       continue;
  //     }
  //
  //     /* To combine fractions we will need an array of dimensions for the
  //      * subset. These are always two in size, one for the low and one for
  //      high
  //      * grid point. */
  //     int sub_dims[ndim];
  //     for (int idim = 0; idim < ndim; idim++) {
  //       sub_dims[idim] = 2;
  //     }
  //
  //     /* Now loop over this collection of cells collecting and setting their
  //      * weights. */
  //     for (int icell = 0; icell < ncells; icell++) {
  //       /* Set up some index arrays we'll need. */
  //       int subset_ind[ndim];
  //       int frac_ind[ndim];
  //
  //       /* Multiply all contributing fractions and get the fractions index in
  //       the
  //        * grid. */
  //       double frac = 1;
  //       for (int idim = 0; idim < ndim; idim++) {
  //         if (subset_ind[idim] == 0) {
  //           frac *= (1 - axis_fracs[idim]);
  //           frac_ind[idim] = grid_indices[idim] - 1;
  //         } else {
  //           frac *= axis_fracs[idim];
  //           frac_ind[idim] = grid_indices[idim];
  //         }
  //       }
  //
  //       if (frac == 0) {
  //         continue;
  //       }
  //
  //       /* Get the multi-dimensional version of icell. */
  //       get_indices_from_flat(icell, ndim, sub_dims, subset_ind);
  //
  //       /* Define the weight. */
  //       double weight = frac * mass;
  //
  //       /* Get the weight's index. */
  //       const int grid_ind = get_flat_index(frac_ind, dims, ndim);
  //
  //       /* Get the spectra ind. */
  //       int unraveled_ind[ndim + 1];
  //       get_indices_from_flat(grid_ind, ndim, dims, unraveled_ind);
  //       unraveled_ind[ndim] = 0;
  //       int spectra_ind = get_flat_index(unraveled_ind, dims, ndim + 1);
  //
  //       /* Grab a pointer to the grid spectra. */
  //       double *gspec = grid_spectra + spectra_ind;
  //       npy_bool *lam_mask = grid->lam_mask;
  //
  //       /* Do we have a wavelength mask? If not we don't need to keep
  //       checking
  //        * whether it exists. */
  //       if (lam_mask == NULL) {
  //
  //         /* Add this grid cell's contribution to the spectra */
  //         for (int ilam = 0; ilam < nlam; ilam++) {
  //           double contrib = gspec[ilam] * weight;
  //           spectra[ilam] += contrib;
  //           part_spectra[p * nlam + ilam] += contrib;
  //         }
  //
  //       } else {
  //
  //         /* Add this grid cell's contribution to the spectra */
  //         for (int ilam = 0; ilam < nlam; ilam++) {
  //
  //           /* Skip if this wavelength is masked. */
  //           if (!lam_mask[ilam]) {
  //             continue;
  //           }
  //
  //           /* Add the contribution to this wavelength. */
  //           double contrib = gspec[ilam] * weight;
  //           spectra[ilam] += contrib;
  //           part_spectra[p * nlam + ilam] += contrib;
  //         }
  //       }
  //     }
  //   }
  //
  // #pragma omp critical
  //     {
  //       /* Now add the thread local spectra to the global spectra. */
  //       for (int ilam = 0; ilam < nlam; ilam++) {
  //         spectra[ilam] += ispec[ilam];
  //       }
  //
  //       free(ispec);
  //     }
  //
  //     /* Combine the thread local particle spectra into the global
  //     particle
  //      * spectra. */
  //     for (int p = 0; p < npart_on_thread; p++) {
  //       for (int ilam = 0; ilam < nlam; ilam++) {
  //         part_spectra[(p + start) * nlam + ilam] +=
  //             ipart_spectra[p * nlam + ilam];
  //       }
  //     }
}
#endif

/**
 * @brief This calculates the grid weights in each grid cell using a cloud
 *        in cell approach.
 * This is the version of the function that accounts for doppler shift.
 * This is the parallel version of the function.
 *
 * @param grid: A struct containing the properties along each grid axis.
 * @param parts: A struct containing the particle properties.
 * @param spectra: The output array.
 * @param nthreads: The number of threads to use.
 * @param c: speed of light
 */
#ifdef WITH_OPENMP
static void shifted_spectra_loop_cic_omp(struct grid *grid,
                                         struct particles *parts,
                                         double *spectra, int nthreads,
                                         const double c) {

<<<<<<< HEAD
  /* Unpack the grid properties. */
  int *dims = grid->dims;
  int ndim = grid->ndim;
  int nlam = grid->nlam;
  double *wavelength = grid->lam;
  double **grid_props = grid->props;
  double *grid_spectra = grid->spectra;

  /* Unpack the particles properties. */
  double *part_masses = parts->mass;
  double **part_props = parts->props;
  double *velocity = parts->velocities;
  int npart = parts->npart;
  npy_bool *mask = parts->mask;

  /* Calculate the number of cell in a patch of the grid. */
  int ncells = 1 << ndim;

  /* Allocate the shifted wavelengths array and the mapped indices array. */
  double *shifted_wavelengths =
      synth_malloc(nlam * sizeof(double), "shifted wavelengths");
  int *mapped_indices = synth_malloc(nlam * sizeof(int), "mapped indices");
=======
  /* How many particles should each thread get? */
  int npart_per_thread = (parts->npart + nthreads - 1) / nthreads;
>>>>>>> 6d3c1a41

#pragma omp parallel num_threads(nthreads)
  {

    /* Unpack the grid properties. */
    int *dims = grid->dims;
    int ndim = grid->ndim;
    int nlam = grid->nlam;
    double *wavelength = grid->lam;
    double **grid_props = grid->props;
    double *grid_spectra = grid->spectra;

    /* Unpack the particles properties. */
    double *part_masses = parts->mass;
    double **part_props = parts->props;
    double *velocity = parts->velocities;
    int npart = parts->npart;
    npy_bool *mask = parts->mask;

    /* Get the thread id. */
    int tid = omp_get_thread_num();

    /* Calculate start and end indices for each thread */
    int start = tid * npart_per_thread;
    int end = start + npart_per_thread;
    if (end >= npart) {
      end = npart;
    }
<<<<<<< HEAD

    /* Setup the index and mass fraction arrays. */
    int part_indices[ndim];
    double axis_fracs[ndim];

    /* Get the grid indices and cell fractions for the particle. */
    get_part_ind_frac_cic(part_indices, axis_fracs, dims, ndim, grid_props,
                          part_props, p);

    /* To combine fractions we will need an array of dimensions for the
     * subset. These are always two in size, one for the low and one for
     * high grid point. */
    int sub_dims[ndim];
    for (int idim = 0; idim < ndim; idim++) {
      sub_dims[idim] = 2;
=======
#ifdef WITH_DEBUGGING_CHECKS
    else {
#pragma omp critical
      PyErr_SetString(PyExc_RuntimeError,
                      "Not all particles distributed to threads.");
      free(spectra);
      spectra = NULL;
      return;
>>>>>>> 6d3c1a41
    }
#endif

<<<<<<< HEAD
    /* Now loop over this collection of cells collecting and setting their
     * weights. */
    for (int icell = 0; icell < ncells; icell++) {

      /* Set up some index arrays we'll need. */
      int subset_ind[ndim];
      int frac_ind[ndim];

      /* Get the multi-dimensional version of icell. */
      get_indices_from_flat(icell, ndim, sub_dims, subset_ind);

      /* Multiply all contributing fractions and get the fractions index
       * in the grid. */
      double frac = 1;
      for (int idim = 0; idim < ndim; idim++) {
        if (subset_ind[idim] == 0) {
          frac *= (1 - axis_fracs[idim]);
          frac_ind[idim] = part_indices[idim] - 1;
        } else {
          frac *= axis_fracs[idim];
          frac_ind[idim] = part_indices[idim];
        }
      }
=======
    /* Loop over particles. */
    for (int p = start; p < end; p++) {
>>>>>>> 6d3c1a41

      /* Skip masked particles. */
      if (mask != NULL && !mask[p]) {
        continue;
      }

      /* Get this particle's mass. velocity and doppler shift. */
      const double mass = part_masses[p];

      /* Get the particle velocity and red/blue shift factor. */
      double vel = velocity[p];
      double shift_factor = 1.0 + vel / c;

      /* Shift the wavelengths and get the mapping for each wavelength bin. We
       * do this for each element because there is no guarantee the input
       * wavelengths will be evenly spaced but we also don't want to repeat
       * the nearest bin search too many times. */
      double shifted_wavelengths[nlam];
      int mapped_indices[nlam];
      for (int ilam = 0; ilam < nlam; ilam++) {
        shifted_wavelengths[ilam] = wavelength[ilam] * shift_factor;
        mapped_indices[ilam] =
            get_upper_lam_bin(shifted_wavelengths[ilam], wavelength, nlam);
      }

      /* Setup the index and mass fraction arrays. */
      int part_indices[ndim];
      double axis_fracs[ndim];

      /* Get the grid indices and cell fractions for the particle. */
      get_part_ind_frac_cic(part_indices, axis_fracs, dims, ndim, grid_props,
                            part_props, p);

      /* To combine fractions we will need an array of dimensions for the
       * subset. These are always two in size, one for the low and one for high
       * grid point. */
      int sub_dims[ndim];
      for (int idim = 0; idim < ndim; idim++) {
        sub_dims[idim] = 2;
      }

      /* Now loop over this collection of cells collecting and setting their
       * weights. */
      for (int icell = 0; icell < (int)pow(2, (double)ndim); icell++) {

        /* Set up some index arrays we'll need. */
        int subset_ind[ndim];
        int frac_ind[ndim];

        /* Get the multi-dimensional version of icell. */
        get_indices_from_flat(icell, ndim, sub_dims, subset_ind);

        /* Multiply all contributing fractions and get the fractions index
         * in the grid. */
        double frac = 1;
        for (int idim = 0; idim < ndim; idim++) {
          if (subset_ind[idim] == 0) {
            frac *= (1 - axis_fracs[idim]);
            frac_ind[idim] = part_indices[idim] - 1;
          } else {
            frac *= axis_fracs[idim];
            frac_ind[idim] = part_indices[idim];
          }
        }

        if (frac == 0) {
          continue;
        }

        /* Define the weight. */
        double weight = frac * mass;

        /* Get the weight's index. */
        const int grid_ind = get_flat_index(frac_ind, dims, ndim);

        /* Get the spectra ind. */
        int unraveled_ind[ndim + 1];
        get_indices_from_flat(grid_ind, ndim, dims, unraveled_ind);
        unraveled_ind[ndim] = 0;
        int spectra_ind = get_flat_index(unraveled_ind, dims, ndim + 1);

        /* Add this grid cell's contribution to the spectra */
        for (int ilam = 0; ilam < nlam; ilam++) {

          /* Get the shifted wavelength and index. */
          int ilam_shifted = mapped_indices[ilam];
          double shifted_lambda = shifted_wavelengths[ilam];

          /* Skip if this wavelength is masked. */
          /* Note: we skip the shifted wavelength here because the mask is
           * effectively saying "I want to ignore this wavelength in the
           * output spectra". */
          if (grid->lam_mask != NULL && !grid->lam_mask[ilam_shifted]) {
            continue;
          }

          /* Compute the fraction of the shifted wavelength between the two
           * closest wavelength elements. */
          double frac_shifted = 0.0;
          if (ilam_shifted > 0 && ilam_shifted <= nlam - 1) {
            frac_shifted =
                (shifted_lambda - wavelength[ilam_shifted - 1]) /
                (wavelength[ilam_shifted] - wavelength[ilam_shifted - 1]);
          } else {
            /* Out of bounds, skip this wavelength */
            continue;
          }

          /* Get the grid spectra value for this wavelength. */
          double grid_spectra_value = grid_spectra[spectra_ind + ilam] * weight;

          /* Add the contribution to the corresponding wavelength element. */
          spectra[p * nlam + ilam_shifted - 1] +=
              (1.0 - frac_shifted) * grid_spectra_value;
          spectra[p * nlam + ilam_shifted] += frac_shifted * grid_spectra_value;
        }
      }
    }
  }
}
#endif

/**
 * @brief This calculates particle spectra using a cloud in cell approach.
 *
 * This is a wrapper which calls the correct function based on the number of
 * threads requested and whether OpenMP is available.
 *
 * @param grid: A struct containing the properties along each grid axis.
 * @param parts: A struct containing the particle properties.
 * @param spectra: The output array.
 * @param nthreads: The number of threads to use.
 */
void spectra_loop_cic(struct grid *grid, struct particles *parts,
                      double *spectra, double *part_spectra,
                      const int nthreads) {

  double start_time = tic();

  /* Call the correct function for the configuration/number of threads. */

#ifdef WITH_OPENMP

  /* If we have multiple threads and OpenMP we can parallelise. */
  if (nthreads > 1) {
    spectra_loop_cic_omp(grid, parts, spectra, part_spectra, nthreads);
  }
  /* Otherwise there's no point paying the OpenMP overhead. */
  else {
    spectra_loop_cic_serial(grid, parts, spectra, part_spectra);
  }

#else

  (void)nthreads;

  /* We don't have OpenMP, just call the serial version. */
  spectra_loop_cic_serial(grid, parts, spectra, part_spectra);

#endif
  toc("Cloud in Cell particle spectra loop", start_time);
}

/**
 * @brief This calculates doppler-shifted particle spectra using a cloud in
 * cell approach.
 *
 * This is a wrapper which calls the correct function based on the number of
 * threads requested and whether OpenMP is available.
 *
 * @param grid: A struct containing the properties along each grid axis.
 * @param parts: A struct containing the particle properties.
 * @param spectra: The output array.
 * @param nthreads: The number of threads to use.
 */
void shifted_spectra_loop_cic(struct grid *grid, struct particles *parts,
                              double *spectra, const int nthreads,
                              const double c) {

  double start_time = tic();

  /* Call the correct function for the configuration/number of threads. */

#ifdef WITH_OPENMP

  /* If we have multiple threads and OpenMP we can parallelise. */
  if (nthreads > 1) {
    shifted_spectra_loop_cic_omp(grid, parts, spectra, nthreads, c);
  }
  /* Otherwise there's no point paying the OpenMP overhead. */
  else {
    shifted_spectra_loop_cic_serial(grid, parts, spectra, c);
  }

#else

  (void)nthreads;

  /* We don't have OpenMP, just call the serial version. */
  shifted_spectra_loop_cic_serial(grid, parts, spectra, c);

#endif
  toc("Cloud in Cell particle loop", start_time);
}

/**
 * @brief This calculates particle spectra using a nearest grid point
 * approach.
 *
 * This is the serial version of the function.
 *
 * @param grid: A struct containing the properties along each grid axis.
 * @param parts: A struct containing the particle properties.
 * @param spectra: The output array.
 */
static void spectra_loop_ngp_serial(struct grid *grid, struct particles *parts,
                                    double *spectra, double *part_spectra) {

  /* Unpack the grid properties. */
  int *dims = grid->dims;
  int ndim = grid->ndim;
  int nlam = grid->nlam;
  double **grid_props = grid->props;
  double *grid_spectra = grid->spectra;

  /* Unpack the particles properties. */
  double *part_masses = parts->mass;
  double **part_props = parts->props;
  int npart = parts->npart;
  npy_bool *mask = parts->mask;

  /* Loop over particles. */
  for (int p = 0; p < npart; p++) {

    /* Skip masked particles. */
    if (mask != NULL && !mask[p]) {
      continue;
    }

    /* Get this particle's mass. */
    const double weight = part_masses[p];

    /* Setup the index array. */
    int part_indices[ndim];

    /* Get the grid indices for the particle */
    get_part_inds_ngp(part_indices, dims, ndim, grid_props, part_props, p);

    /* Get the weight's index. */
    const int grid_ind = get_flat_index(part_indices, dims, ndim);

    /* Get the spectra ind. */
    int unraveled_ind[ndim + 1];
    get_indices_from_flat(grid_ind, ndim, dims, unraveled_ind);
    unraveled_ind[ndim] = 0;
    int spectra_ind = get_flat_index(unraveled_ind, dims, ndim + 1);

    /* Add this grid cell's contribution to the spectra */
    for (int ilam = 0; ilam < nlam; ilam++) {

      /* Skip if this wavelength is masked. */
      if (grid->lam_mask != NULL && !grid->lam_mask[ilam]) {
        continue;
      }

      /* Add the contribution to this wavelength. */
      part_spectra[p * nlam + ilam] +=
          grid_spectra[spectra_ind + ilam] * weight;
      spectra[ilam] += grid_spectra[spectra_ind + ilam] * weight;
    }
  }
}

/**
 * @brief This calculates particle spectra using a nearest grid point
 * approach. This is the version of the function that accounts doppler shift
 * This is the serial version of the function.
 *
 * @param grid: A struct containing the properties along each grid axis.
 * @param parts: A struct containing the particle properties.
 * @param spectra: The output array.
 * @param c: speed of light.
 */
static void shifted_spectra_loop_ngp_serial(struct grid *grid,
                                            struct particles *parts,
                                            double *spectra, const double c) {

  /* Unpack the grid properties. */
  int *dims = grid->dims;
  int ndim = grid->ndim;
  int nlam = grid->nlam;
  double *wavelength = grid->lam;
  double **grid_props = grid->props;
  double *grid_spectra = grid->spectra;

  /* Unpack the particles properties. */
  double *part_masses = parts->mass;
  double **part_props = parts->props;
  double *velocity = parts->velocities;
  int npart = parts->npart;
  npy_bool *mask = parts->mask;

  /* Loop over particles. */
  for (int p = 0; p < npart; p++) {

    /* Skip masked particles. */
    if (mask != NULL && !mask[p]) {
      continue;
    }

    /* Get this particle's mass, velocity and doppler shift. */
    const double weight = part_masses[p];

    /* Get the particle velocity and red/blue shift factor. */
    double vel = velocity[p];
    double shift_factor = 1.0 + vel / c;

    /* Shift the wavelengths and get the mapping for each wavelength bin. We
     * do this for each element because there is no guarantee the input
     * wavelengths will be evenly spaced but we also don't want to repeat
     * the nearest bin search too many times. */
    double shifted_wavelengths[nlam];
    int mapped_indices[nlam];
    for (int ilam = 0; ilam < nlam; ilam++) {
      shifted_wavelengths[ilam] = wavelength[ilam] * shift_factor;
      mapped_indices[ilam] =
          get_upper_lam_bin(shifted_wavelengths[ilam], wavelength, nlam);
    }

    /* Setup the index array. */
    int part_indices[ndim];

    /* Get the grid indices for the particle */
    get_part_inds_ngp(part_indices, dims, ndim, grid_props, part_props, p);

    /* Get the weight's index. */
    const int grid_ind = get_flat_index(part_indices, dims, ndim);

    /* Get the spectra ind. */
    int unraveled_ind[ndim + 1];
    get_indices_from_flat(grid_ind, ndim, dims, unraveled_ind);
    unraveled_ind[ndim] = 0;
    int spectra_ind = get_flat_index(unraveled_ind, dims, ndim + 1);

    /* Add this grid cell's contribution to the spectra */
    for (int ilam = 0; ilam < nlam; ilam++) {

      /* Get the shifted wavelength and index. */
      int ilam_shifted = mapped_indices[ilam];
      double shifted_lambda = shifted_wavelengths[ilam];

      /* Skip if this wavelength is masked. */
      /* Note: we skip the shifted wavelength here because the mask is
       * effectively saying "I want to ignore this wavelength in the
       * output spectra". */
      if (grid->lam_mask != NULL && !grid->lam_mask[ilam_shifted]) {
        continue;
      }

      /* Compute the fraction of the shifted wavelength between the two
       * closest wavelength elements. */
      double frac_shifted = 0.0;
      if (ilam_shifted > 0 && ilam_shifted <= nlam - 1) {
        frac_shifted =
            (shifted_lambda - wavelength[ilam_shifted - 1]) /
            (wavelength[ilam_shifted] - wavelength[ilam_shifted - 1]);
      } else {
        /* Out of bounds, skip this wavelength */
        continue;
      }

      /* Get the grid spectra value for this wavelength. */
      double grid_spectra_value = grid_spectra[spectra_ind + ilam] * weight;

      /* Add the contribution to the corresponding wavelength element. */
      spectra[p * nlam + ilam_shifted - 1] +=
          (1.0 - frac_shifted) * grid_spectra_value;
      spectra[p * nlam + ilam_shifted] += frac_shifted * grid_spectra_value;
    }
  }
}

/**
 * @brief This calculates particle spectra using a nearest grid point approach.
 *
 * This is the serial version of the function.
 *
 * @param grid: A struct containing the properties along each grid axis.
 * @param parts: A struct containing the particle properties.
 * @param spectra: The output array.
 * @param nthreads: The number of threads to use.
 */
#ifdef WITH_OPENMP
static void spectra_loop_ngp_omp(struct grid *grid, struct particles *parts,
                                 double *spectra, double *part_spectra,
                                 int nthreads) {

  /* Unpack the grid properties. */
  int *dims = grid->dims;
  int ndim = grid->ndim;
  int nlam = grid->nlam;
  double **grid_props = grid->props;
  double *grid_spectra = grid->spectra;

  /* Unpack the particles properties. */
  double *part_masses = parts->mass;
  double **part_props = parts->props;
  int npart = parts->npart;
  npy_bool *mask = parts->mask;

#pragma omp parallel num_threads(nthreads)
  {
    /* Get the thread id. */
    int tid = omp_get_thread_num();

    /* We will give each thread a chunk of the spectra to work on. */

    /* How many wavelength elements should each thread get? */
    int nlam_per_thread = (grid->nlam + nthreads - 1) / nthreads;

    /* Calculate the start and end indices for this thread. */
    int start = tid * nlam_per_thread;
    int end = start + nlam_per_thread;
    if (end >= grid->nlam) {
      end = grid->nlam;
    }

    /* Loop over wavelengths. */
    for (int ilam = 0; ilam < end - start; ilam++) {

      /* Skip if this wavelength is masked. */
      if (grid->lam_mask != NULL && !grid->lam_mask[start + ilam]) {
        continue;
      }

      /* Temporary value to hold the the spectra for this wavelength. */
      double this_element = 0.0;

      /* Loop over particles. */
      for (int p = 0; p < npart; p++) {

        /* Skip masked particles. */
        if (mask != NULL && !mask[p]) {
          continue;
        }

        /* Get this particle's mass. */
        const double weight = part_masses[p];

        /* Setup the index array. */
        int part_indices[ndim];

        /* Get the grid indices for the particle */
        get_part_inds_ngp(part_indices, dims, ndim, grid_props, part_props, p);

        /* Get the weight's index. */
        const int grid_ind = get_flat_index(part_indices, dims, ndim);

        /* Get the spectra ind. */
        int unraveled_ind[ndim + 1];
        get_indices_from_flat(grid_ind, ndim, dims, unraveled_ind);
        unraveled_ind[ndim] = 0;
        int spectra_ind = get_flat_index(unraveled_ind, dims, ndim + 1);

        /* Add the contribution to this wavelength. */
        this_element += grid->spectra[spectra_ind + start + ilam] * weight;
        // /* Add the contribution to this wavelength. */
        // part_spectra[p * nlam + ilam] +=
        //     grid_spectra[spectra_ind + ilam] * weight;
      }

      spectra[start + ilam] = this_element;
    }
  }
}
#endif

/**
 * @brief This calculates particle spectra using a nearest grid point approach.
 * This is the version of the function that accounts for doppler shift.
 * This is the parallel version of the function.
 *
 * @param grid: A struct containing the properties along each grid axis.
 * @param parts: A struct containing the particle properties.
 * @param spectra: The output array.
 * @param nthreads: The number of threads to use.
 */
#ifdef WITH_OPENMP
static void shifted_spectra_loop_ngp_omp(struct grid *grid,
                                         struct particles *parts,
                                         double *spectra, int nthreads,
                                         const double c) {

  /* Unpack the grid properties. */
  int *dims = grid->dims;
  int ndim = grid->ndim;
  int nlam = grid->nlam;
  double *wavelength = grid->lam;
  double **grid_props = grid->props;
  double *grid_spectra = grid->spectra;

  /* Unpack the particles properties. */
  double *part_masses = parts->mass;
  double **part_props = parts->props;
  double *velocity = parts->velocities;
  int npart = parts->npart;
  npy_bool *mask = parts->mask;

  /* Allocate the shifted wavelengths array and the mapped indices array. */
  double *shifted_wavelengths =
      synth_malloc(nlam * sizeof(double), "shifted wavelengths");
  int *mapped_indices = synth_malloc(nlam * sizeof(int), "mapped indices");

#pragma omp parallel for schedule(static) num_threads(nthreads)
  /* Loop over particles. */
  for (int p = 0; p < npart; p++) {

    /* Skip masked particles. */
    if (mask != NULL && !mask[p]) {
      continue;
    }
<<<<<<< HEAD
=======
#endif

    /* Loop over particles. */
    for (int p = start; p < end; p++) {

      /* Skip masked particles. */
      if (mask != NULL && !mask[p]) {
        continue;
      }
>>>>>>> 6d3c1a41

    /* Get this particle's mass, velocity and doppler shift contribution. */
    const double weight = part_masses[p];

    /* Get the particle velocity and red/blue shift factor. */
    double vel = velocity[p];
    double shift_factor = 1.0 + vel / c;

<<<<<<< HEAD
    /* Shift the wavelengths and get the mapping for each wavelength bin. We
     * do this for each element because there is no guarantee the input
     * wavelengths will be evenly spaced but we also don't want to repeat
     * the nearest bin search too many times. */
    for (int ilam = 0; ilam < nlam; ilam++) {
      shifted_wavelengths[ilam] = wavelength[ilam] * shift_factor;
      mapped_indices[ilam] =
          get_upper_lam_bin(shifted_wavelengths[ilam], wavelength, nlam);
    }
=======
      /* Shift the wavelengths and get the mapping for each wavelength bin. We
       * do this for each element because there is no guarantee the input
       * wavelengths will be evenly spaced but we also don't want to repeat
       * the nearest bin search too many times. */
      double shifted_wavelengths[nlam];
      int mapped_indices[nlam];
      for (int ilam = 0; ilam < nlam; ilam++) {
        shifted_wavelengths[ilam] = wavelength[ilam] * shift_factor;
        mapped_indices[ilam] =
            get_upper_lam_bin(shifted_wavelengths[ilam], wavelength, nlam);
      }
>>>>>>> 6d3c1a41

    /* Setup the index array. */
    int part_indices[ndim];

    /* Get the grid indices for the particle */
    get_part_inds_ngp(part_indices, dims, ndim, grid_props, part_props, p);

    /* Get the weight's index. */
    const int grid_ind = get_flat_index(part_indices, dims, ndim);

    /* Get the spectra ind. */
    int unraveled_ind[ndim + 1];
    get_indices_from_flat(grid_ind, ndim, dims, unraveled_ind);
    unraveled_ind[ndim] = 0;
    int spectra_ind = get_flat_index(unraveled_ind, dims, ndim + 1);

    /* Add this grid cell's contribution to the spectra */
    for (int ilam = 0; ilam < nlam; ilam++) {

      /* Get the shifted wavelength and index. */
      int ilam_shifted = mapped_indices[ilam];
      double shifted_lambda = shifted_wavelengths[ilam];

      /* Skip if this wavelength is masked. */
      /* Note: we skip the shifted wavelength here because the mask is
       * effectively saying "I want to ignore this wavelength in the
       * output spectra". */
      if (grid->lam_mask != NULL && !grid->lam_mask[ilam_shifted]) {
        continue;
      }

      /* Compute the fraction of the shifted wavelength between the two
       * closest wavelength elements. */
      double frac_shifted = 0.0;
      if (ilam_shifted > 0 && ilam_shifted <= nlam - 1) {
        frac_shifted =
            (shifted_lambda - wavelength[ilam_shifted - 1]) /
            (wavelength[ilam_shifted] - wavelength[ilam_shifted - 1]);
      } else {
        /* Out of bounds, skip this wavelength */
        continue;
      }

      /* Get the grid spectra value for this wavelength. */
      double grid_spectra_value = grid_spectra[spectra_ind + ilam] * weight;

      /* Add the contribution to the corresponding wavelength element. */
      spectra[p * nlam + ilam_shifted - 1] +=
          (1.0 - frac_shifted) * grid_spectra_value;
      spectra[p * nlam + ilam_shifted] += frac_shifted * grid_spectra_value;
    }
  }
  /* Free the allocated arrays. */
  free(shifted_wavelengths);
  free(mapped_indices);
}
#endif

/**
 * @brief This calculates particle spectra using a nearest grid point
 * approach.
 *
 * This is a wrapper which calls the correct function based on the number of
 * threads requested and whether OpenMP is available.
 *
 * @param grid: A struct containing the properties along each grid axis.
 * @param parts: A struct containing the particle properties.
 * @param spectra: The output array.
 * @param nthreads: The number of threads to use.
 */
void spectra_loop_ngp(struct grid *grid, struct particles *parts,
                      double *spectra, double *part_spectra,
                      const int nthreads) {

  double start_time = tic();

  /* Call the correct function for the configuration/number of threads. */

#ifdef WITH_OPENMP

  /* If we have multiple threads and OpenMP we can parallelise. */
  if (nthreads > 1) {
    spectra_loop_ngp_omp(grid, parts, spectra, part_spectra, nthreads);
  }
  /* Otherwise there's no point paying the OpenMP overhead. */
  else {
    spectra_loop_ngp_serial(grid, parts, spectra, part_spectra);
  }

#else

  (void)nthreads;

  /* We don't have OpenMP, just call the serial version. */
  spectra_loop_ngp_serial(grid, parts, spectra, part_spectra);

#endif
  toc("Nearest Grid Point particle spectra loop", start_time);
}

/**
 * @brief This calculates doppler-shifted particle spectra using a nearest
 * grid point approach.
 *
 * This is a wrapper which calls the correct function based on the number of
 * threads requested and whether OpenMP is available.
 * This is the version of the wrapper that accounts for doppler shift.
 * @param grid: A struct containing the properties along each grid axis.
 * @param parts: A struct containing the particle properties.
 * @param spectra: The output array.
 * @param nthreads: The number of threads to use.
 */
void shifted_spectra_loop_ngp(struct grid *grid, struct particles *parts,
                              double *spectra, const int nthreads,
                              const double c) {

  double start_time = tic();

  /* Call the correct function for the configuration/number of threads. */

#ifdef WITH_OPENMP

  /* If we have multiple threads and OpenMP we can parallelise. */
  if (nthreads > 1) {
    shifted_spectra_loop_ngp_omp(grid, parts, spectra, nthreads, c);
  }
  /* Otherwise there's no point paying the OpenMP overhead. */
  else {
    shifted_spectra_loop_ngp_serial(grid, parts, spectra, c);
  }

#else

  (void)nthreads;

  /* We don't have OpenMP, just call the serial version. */
  shifted_spectra_loop_ngp_serial(grid, parts, spectra, c);

#endif
  toc("Nearest Grid Point particle spectra loop", start_time);
}

/**
 * @brief Calculate the integrated spectra from the per-particle spectra.
 *
 * This is the serial version of the function.
 *
 * @param spectra: The output array.
 * @param part_spectra: The input particle spectra array.
 * @param npart: The number of particles.
 * @param nlam: The number of wavelength elements.
 */
void get_integrated_spectra_serial(double *spectra, const double *part_spectra,
                                   int npart, int nlam) {

  /* Loop over the particle spectra and sum them along the wavelength axis.
   */
  for (int p = 0; p < npart; p++) {
    for (int ilam = 0; ilam < nlam; ilam++) {
      spectra[ilam] += part_spectra[p * nlam + ilam];
    }
  }
}

/**
 * @brief Calculate the integrated spectra from the per-particle spectra.
 *
 * This is the parallel version of the function.
 *
 * @param spectra: The output array.
 * @param part_spectra: The input particle spectra array.
 * @param npart: The number of particles.
 * @param nlam: The number of wavelength elements.
 * @param nthreads: The number of threads to use.
 */
void get_integrated_spectra_omp(double *spectra, const double *part_spectra,
                                int npart, int nlam, int nthreads) {

#pragma omp parallel num_threads(nthreads)
  {

    /* Allocate and zero the thread private spectra array. */
    double *thread_spectra =
        synth_malloc((size_t)nlam * sizeof *thread_spectra, "thread_spectra");
    memset(thread_spectra, 0, nlam * sizeof *thread_spectra);

    /* Parallel loop over the particles. */
#pragma omp for
    for (int p = 0; p < npart; ++p) {

      /* Get a pointer to this particle's spectra. */
      const double *ps = part_spectra + (size_t)p * nlam;

      /* Sum all the wavelengths for this particle with a vectorised loop.
       */
#pragma omp simd
      for (int il = 0; il < nlam; ++il) {
        thread_spectra[il] += ps[il];
      }
    }

#pragma omp critical
    {
      /* Reduce down onto the main spectra array. */
      for (int il = 0; il < nlam; ++il) {
        spectra[il] += thread_spectra[il];
      }
    }

    free(thread_spectra);
  }
}

/**
 * @brief Calculate the integrated spectra from the per-particle spectra.
 *
 * This is a wrapper which calls the correct function based on the number of
 * threads requested and whether OpenMP is available.
 *
 * @param spectra: The output array.
 * @param part_spectra: The input particle spectra array.
 * @param npart: The number of particles.
 * @param nlam: The number of wavelength elements.
 * @param nthreads: The number of threads to use.
 */
void get_integrated_spectra(double *spectra, const double *part_spectra,
                            int npart, int nlam, int nthreads) {

  double start_time = tic();

  /* Call the correct function for the configuration/number of threads. */
#ifdef WITH_OPENMP
  /* If we have multiple threads and OpenMP we can parallelise. */
  if (nthreads > 1 && npart > nthreads * 2) {
    get_integrated_spectra_omp(spectra, part_spectra, npart, nlam, nthreads);
  }
  /* Otherwise there's no point paying the OpenMP overhead. */
  else {
    get_integrated_spectra_serial(spectra, part_spectra, npart, nlam);
  }
#else

  (void)nthreads;

  /* We don't have OpenMP, just call the serial version. */
  get_integrated_spectra_serial(spectra, part_spectra, npart, nlam);

#endif

  toc("Summing particle spectra", start_time);
}

/**
 * @brief Computes an integrated SED for a collection of particles.
 *
 * @param np_grid_spectra: The SPS spectra array.
 * @param grid_tuple: The tuple containing arrays of grid axis properties.
 * @param part_tuple: The tuple of particle property arrays (in the same
 * order as grid_tuple).
 * @param np_part_mass: The particle mass array.
 * @param np_velocities: The velocities array.
 * @param np_ndims: The size of each grid axis.
 * @param ndim: The number of grid axes.
 * @param npart: The number of particles.
 * @param nlam: The number of wavelength elements.
 * @param vel_shift: bool flag whether to consider doppler shift in spectra
 * computation. Defaults to False
 * @param c: speed of light
 */
PyObject *compute_particle_seds(PyObject *self, PyObject *args) {

  double start_time = tic();
  double setup_start = tic();

  /* We don't need the self argument but it has to be there. Tell the
   * compiler we don't care. */
  (void)self;

  int ndim, npart, nlam, nthreads;
  PyObject *grid_tuple, *part_tuple;
  PyArrayObject *np_grid_spectra;
  PyArrayObject *np_part_mass, *np_ndims;
  PyArrayObject *np_mask, *np_lam_mask;
  char *method;

  if (!PyArg_ParseTuple(args, "OOOOOiiisiOO", &np_grid_spectra, &grid_tuple,
                        &part_tuple, &np_part_mass, &np_ndims, &ndim, &npart,
                        &nlam, &method, &nthreads, &np_mask, &np_lam_mask)) {
    return NULL;
  }

  /* Extract the grid struct. */
  struct grid *grid_props =
      get_spectra_grid_struct(grid_tuple, np_ndims, np_grid_spectra,
                              /*np_lam*/ NULL, np_lam_mask, ndim, nlam);
  if (grid_props == NULL) {
    return NULL;
  }

  /* Extract the particle struct. */
  struct particles *part_props = get_part_struct(
      part_tuple, np_part_mass, /*np_velocities*/ NULL, np_mask, npart, ndim);
  if (part_props == NULL) {
    return NULL;
  }

  /* Allocate the spectra. */
  double *spectra = NULL;
  int err =
      posix_memalign((void **)&spectra, 64, grid_props->nlam * sizeof(double));
  if (err != 0 || spectra == NULL) {
    PyErr_SetString(PyExc_ValueError,
                    "Failed to allocate aligned memory for spectra.");
    return NULL;
  }
  bzero(spectra, grid_props->nlam * sizeof(double));
  double *part_spectra = calloc(npart * nlam, sizeof(double));
  if (part_spectra == NULL) {
    PyErr_SetString(PyExc_MemoryError,
                    "Could not allocate memory for spectra.");
    return NULL;
  }

  toc("Extracting Python data", setup_start);

  /* With everything set up we can compute the spectra for each particle
   * using the requested method. */
  if (strcmp(method, "cic") == 0) {
    spectra_loop_cic(grid_props, part_props, spectra, part_spectra, nthreads);
  } else if (strcmp(method, "ngp") == 0) {
    spectra_loop_ngp(grid_props, part_props, spectra, part_spectra, nthreads);
  } else {
    PyErr_SetString(PyExc_ValueError, "Unknown grid assignment method (%s).");
    return NULL;
  }

  /* Check we got the spectra sucessfully. (Any error messages will already
   * be set) */
  if (spectra == NULL) {
    return NULL;
  }
  if (part_spectra == NULL) {
    return NULL;
  }

  /* Clean up memory! */
  free(part_props);
  free(grid_props);

  /* Construct the particle spectra output numpy array. */
  npy_intp np_dims[2] = {
      npart,
      nlam,
  };
  PyArrayObject *out_spectra = (PyArrayObject *)PyArray_SimpleNewFromData(
      2, np_dims, NPY_FLOAT64, part_spectra);

  /* Construct the integrated spectra output numpy array. */
  npy_intp np_dims_int[1] = {nlam};
  PyArrayObject *out_integrated_spectra =
      (PyArrayObject *)PyArray_SimpleNewFromData(1, np_dims_int, NPY_FLOAT64,
                                                 spectra);

  /* Construct the output tuple. */
  PyObject *out_tuple =
      Py_BuildValue("NN", out_spectra, out_integrated_spectra);

  toc("Computing particle and integrated lnus", start_time);

  return out_tuple;
}

/**
 * @brief Computes an integrated SED for a collection of particles.
 *
 * @param np_grid_spectra: The SPS spectra array.
 * @param grid_tuple: The tuple containing arrays of grid axis properties.
 * @param part_tuple: The tuple of particle property arrays (in the same
 * order as grid_tuple).
 * @param np_part_mass: The particle mass array.
 * @param np_velocities: The velocities array.
 * @param np_ndims: The size of each grid axis.
 * @param ndim: The number of grid axes.
 * @param npart: The number of particles.
 * @param nlam: The number of wavelength elements.
 * @param vel_shift: bool flag whether to consider doppler shift in spectra
 * computation. Defaults to False
 * @param c: speed of light
 */
PyObject *compute_part_seds_with_vel_shift(PyObject *self, PyObject *args) {

  double start_time = tic();
  double setup_start = tic();

  /* We don't need the self argument but it has to be there. Tell the
   * compiler we don't care. */
  (void)self;

  int ndim, npart, nlam, nthreads;
  PyObject *grid_tuple, *part_tuple;
  PyObject *py_vel_shift;
  PyObject *py_c;
  PyArrayObject *np_grid_spectra, *np_lam;
  PyArrayObject *np_velocities;
  PyArrayObject *np_part_mass, *np_ndims;
  PyArrayObject *np_mask, *np_lam_mask;
  char *method;

  if (!PyArg_ParseTuple(args, "OOOOOOOiiisiOOO", &np_grid_spectra, &np_lam,
                        &grid_tuple, &part_tuple, &np_part_mass, &np_velocities,
                        &np_ndims, &ndim, &npart, &nlam, &method, &nthreads,
                        &py_c, &np_mask, &np_lam_mask)) {
    return NULL;
  }

  /* Extract the grid struct. */
  struct grid *grid_props = get_spectra_grid_struct(
      grid_tuple, np_ndims, np_grid_spectra, np_lam, np_lam_mask, ndim, nlam);
  if (grid_props == NULL) {
    return NULL;
  }

  /* Extract the particle struct. */
  struct particles *part_props = get_part_struct(
      part_tuple, np_part_mass, np_velocities, np_mask, npart, ndim);
  if (part_props == NULL) {
    return NULL;
  }

  /* Allocate the spectra. */
  double *spectra = calloc(npart * nlam, sizeof(double));
  if (spectra == NULL) {
    PyErr_SetString(PyExc_MemoryError,
                    "Could not allocate memory for spectra.");
    return NULL;
  }

  /* Convert c to double */
  double c = PyFloat_AsDouble(py_c);

  toc("Extracting Python data", setup_start);

  /* With everything set up we can compute the spectra for each particle
   * using the requested method. */
  if (strcmp(method, "cic") == 0) {
    shifted_spectra_loop_cic(grid_props, part_props, spectra, nthreads, c);
  } else if (strcmp(method, "ngp") == 0) {
    shifted_spectra_loop_ngp(grid_props, part_props, spectra, nthreads, c);
  } else {
    PyErr_SetString(PyExc_ValueError, "Unknown grid assignment method (%s).");
    return NULL;
  }

  /* Check we got the spectra sucessfully. (Any error messages will already
   * be set) */
  if (spectra == NULL) {
    return NULL;
  }

  /* Compute the integrated spectra. */
  double *integrated_spectra =
      synth_malloc(nlam * sizeof(double), "integrated spectra");
  memset(integrated_spectra, 0, nlam * sizeof(double));
  get_integrated_spectra(integrated_spectra, spectra, npart, nlam, nthreads);

  /* Clean up memory! */
  free(part_props);
  free(grid_props);

  /* Construct the particle spectra output numpy array. */
  npy_intp np_dims[2] = {
      npart,
      nlam,
  };
  PyArrayObject *out_spectra = (PyArrayObject *)PyArray_SimpleNewFromData(
      2, np_dims, NPY_FLOAT64, spectra);

  /* Construct the integrated spectra output numpy array. */
  npy_intp np_dims_int[1] = {nlam};
  PyArrayObject *out_integrated_spectra =
      (PyArrayObject *)PyArray_SimpleNewFromData(1, np_dims_int, NPY_FLOAT64,
                                                 integrated_spectra);

  /* Construct the output tuple. */
  PyObject *out_tuple =
      Py_BuildValue("NN", out_spectra, out_integrated_spectra);

  toc("Computing particle and integrated lnus (with velocity shift)",
      start_time);

  return out_tuple;
}

/* Below is all the gubbins needed to make the module importable in Python.
 */
static PyMethodDef SedMethods[] = {
    {"compute_particle_seds", (PyCFunction)compute_particle_seds, METH_VARARGS,
     "Method for calculating particle intrinsic spectra."},
    {"compute_part_seds_with_vel_shift",
     (PyCFunction)compute_part_seds_with_vel_shift, METH_VARARGS,
     "Method for calculating particle intrinsic spectra accounting for "
     "velocity shift."},
    {NULL, NULL, 0, NULL}};

/* Make this importable. */
static struct PyModuleDef moduledef = {
    PyModuleDef_HEAD_INIT,
    "make_particle_sed",                   /* m_name */
    "A module to calculate particle seds", /* m_doc */
    -1,                                    /* m_size */
    SedMethods,                            /* m_methods */
    NULL,                                  /* m_reload */
    NULL,                                  /* m_traverse */
    NULL,                                  /* m_clear */
    NULL,                                  /* m_free */
};

PyMODINIT_FUNC PyInit_particle_spectra(void) {
  PyObject *m = PyModule_Create(&moduledef);
  import_array();
  return m;
};<|MERGE_RESOLUTION|>--- conflicted
+++ resolved
@@ -60,7 +60,6 @@
   int npart = parts->npart;
   npy_bool *mask = parts->mask;
 
-<<<<<<< HEAD
   /* Calculate the number of cell in a patch of the grid. */
   int ncells = 1 << ndim;
 
@@ -69,8 +68,6 @@
       synth_malloc(nlam * sizeof(double), "shifted wavelengths");
   int *mapped_indices = synth_malloc(nlam * sizeof(int), "mapped indices");
 
-=======
->>>>>>> 6d3c1a41
   /* Loop over particles. */
   for (int p = 0; p < npart; p++) {
 
@@ -225,33 +222,28 @@
   /* Loop over particles. */
   for (int p = 0; p < npart; p++) {
 
-    /* Skip masked particles. */
-    if (mask != NULL && !mask[p]) {
-      continue;
-    }
-
-    /* Get this particle's mass. */
-    const double mass = part_masses[p];
-
-    /* Setup the index and mass fraction arrays. */
-    int part_indices[ndim];
-    double axis_fracs[ndim];
-
-    /* Get the grid indices and cell fractions for the particle. */
-    get_part_ind_frac_cic(part_indices, axis_fracs, dims, ndim, grid_props,
-                          part_props, p);
-
-    /* To combine fractions we will need an array of dimensions for the
-     * subset. These are always two in size, one for the low and one for high
-     * grid point. */
-    int sub_dims[ndim];
-    for (int idim = 0; idim < ndim; idim++) {
-      sub_dims[idim] = 2;
-    }
-
-    /* Now loop over this collection of cells collecting and setting their
-     * weights. */
-    for (int icell = 0; icell < ncells; icell++) {
+    /* Get the thread id. */
+    int tid = omp_get_thread_num();
+
+    /* Calculate start and end indices for each thread */
+    int start = tid * npart_per_thread;
+    int end = start + npart_per_thread;
+    if (end >= npart) {
+      end = npart;
+    }
+#ifdef WITH_DEBUGGING_CHECKS
+    else {
+#pragma omp critical
+      PyErr_SetString(PyExc_RuntimeError,
+                      "Not all particles distributed to threads.");
+      free(spectra);
+      spectra = NULL;
+      return;
+    }
+#endif
+
+    /* Loop over particles. */
+    for (int p = start; p < end; p++) {
 
       /* Set up some index arrays we'll need. */
       int subset_ind[ndim];
@@ -278,17 +270,16 @@
         continue;
       }
 
-      /* Define the weight. */
-      double weight = frac * mass;
-
-      /* Get the weight's index. */
-      const int grid_ind = get_flat_index(frac_ind, dims, ndim);
-
-      /* Get the spectra ind. */
-      int unraveled_ind[ndim + 1];
-      get_indices_from_flat(grid_ind, ndim, dims, unraveled_ind);
-      unraveled_ind[ndim] = 0;
-      int spectra_ind = get_flat_index(unraveled_ind, dims, ndim + 1);
+      /* Get this particle's mass. */
+      const double mass = part_masses[p];
+
+      /* Setup the index and mass fraction arrays. */
+      int part_indices[ndim];
+      double axis_fracs[ndim];
+
+      /* Get the grid indices and cell fractions for the particle. */
+      get_part_ind_frac_cic(part_indices, axis_fracs, dims, ndim, grid_props,
+                            part_props, p);
 
       /* Add this grid cell's contribution to the spectra */
       for (int ilam = 0; ilam < nlam; ilam++) {
@@ -320,7 +311,6 @@
  */
 #ifdef WITH_OPENMP
 static void spectra_loop_cic_omp(struct grid *grid, struct particles *parts,
-<<<<<<< HEAD
                                  double *spectra, double *part_spectra,
                                  int nthreads) {
 
@@ -351,50 +341,8 @@
     /* Skip masked particles. */
     if (parts->mask != NULL && !parts->mask[p]) {
       continue;
-=======
-                                 double *spectra, int nthreads) {
-
-  /* How many particles should each thread get? */
-  int npart_per_thread = (parts->npart + nthreads - 1) / nthreads;
-
-#pragma omp parallel num_threads(nthreads)
-  {
-
-    /* Unpack the grid properties. */
-    int *dims = grid->dims;
-    int ndim = grid->ndim;
-    int nlam = grid->nlam;
-    double **grid_props = grid->props;
-    double *grid_spectra = grid->spectra;
-
-    /* Unpack the particles properties. */
-    double *part_masses = parts->mass;
-    double **part_props = parts->props;
-    int npart = parts->npart;
-    npy_bool *mask = parts->mask;
-
-    /* Get the thread id. */
-    int tid = omp_get_thread_num();
-
-    /* Calculate start and end indices for each thread */
-    int start = tid * npart_per_thread;
-    int end = start + npart_per_thread;
-    if (end >= npart) {
-      end = npart;
-    }
-#ifdef WITH_DEBUGGING_CHECKS
-    else {
-#pragma omp critical
-      PyErr_SetString(PyExc_RuntimeError,
-                      "Not all particles distributed to threads.");
-      free(spectra);
-      spectra = NULL;
-      return;
->>>>>>> 6d3c1a41
-    }
-#endif
-
-<<<<<<< HEAD
+    }
+
     /* Construct the part_props */
     double _part_props[ndim];
     for (int idim = 0; idim < ndim; idim++) {
@@ -417,88 +365,6 @@
 
     /* Set the grid ind we will use for sorting. */
     _part_cell->sort_grid_ind = get_flat_index(grid_indices, dims, ndim);
-=======
-    /* Loop over particles. */
-    for (int p = start; p < end; p++) {
-
-      /* Skip masked particles. */
-      if (mask != NULL && !mask[p]) {
-        continue;
-      }
-
-      /* Get this particle's mass. */
-      const double mass = part_masses[p];
-
-      /* Setup the index and mass fraction arrays. */
-      int part_indices[ndim];
-      double axis_fracs[ndim];
-
-      /* Get the grid indices and cell fractions for the particle. */
-      get_part_ind_frac_cic(part_indices, axis_fracs, dims, ndim, grid_props,
-                            part_props, p);
-
-      /* To combine fractions we will need an array of dimensions for the
-       * subset. These are always two in size, one for the low and one for high
-       * grid point. */
-      int sub_dims[ndim];
-      for (int idim = 0; idim < ndim; idim++) {
-        sub_dims[idim] = 2;
-      }
-
-      /* Now loop over this collection of cells collecting and setting their
-       * weights. */
-      for (int icell = 0; icell < (int)pow(2, (double)ndim); icell++) {
-
-        /* Set up some index arrays we'll need. */
-        int subset_ind[ndim];
-        int frac_ind[ndim];
-
-        /* Get the multi-dimensional version of icell. */
-        get_indices_from_flat(icell, ndim, sub_dims, subset_ind);
-
-        /* Multiply all contributing fractions and get the fractions index
-         * in the grid. */
-        double frac = 1;
-        for (int idim = 0; idim < ndim; idim++) {
-          if (subset_ind[idim] == 0) {
-            frac *= (1 - axis_fracs[idim]);
-            frac_ind[idim] = part_indices[idim] - 1;
-          } else {
-            frac *= axis_fracs[idim];
-            frac_ind[idim] = part_indices[idim];
-          }
-        }
-
-        if (frac == 0) {
-          continue;
-        }
-
-        /* Define the weight. */
-        double weight = frac * mass;
-
-        /* Get the weight's index. */
-        const int grid_ind = get_flat_index(frac_ind, dims, ndim);
-
-        /* Get the spectra ind. */
-        int unraveled_ind[ndim + 1];
-        get_indices_from_flat(grid_ind, ndim, dims, unraveled_ind);
-        unraveled_ind[ndim] = 0;
-        int spectra_ind = get_flat_index(unraveled_ind, dims, ndim + 1);
-
-        /* Add this grid cell's contribution to the spectra */
-        for (int ilam = 0; ilam < nlam; ilam++) {
-
-          /* Skip if this wavelength is masked. */
-          if (grid->lam_mask != NULL && !grid->lam_mask[ilam]) {
-            continue;
-          }
-
-          /* Add the contribution to this wavelength. */
-          spectra[p * nlam + ilam] += grid_spectra[spectra_ind + ilam] * weight;
-        }
-      }
-    }
->>>>>>> 6d3c1a41
   }
   toc("Getting fractions and indices", frac_start);
 
@@ -654,44 +520,19 @@
                                          double *spectra, int nthreads,
                                          const double c) {
 
-<<<<<<< HEAD
-  /* Unpack the grid properties. */
-  int *dims = grid->dims;
-  int ndim = grid->ndim;
-  int nlam = grid->nlam;
-  double *wavelength = grid->lam;
-  double **grid_props = grid->props;
-  double *grid_spectra = grid->spectra;
-
-  /* Unpack the particles properties. */
-  double *part_masses = parts->mass;
-  double **part_props = parts->props;
-  double *velocity = parts->velocities;
-  int npart = parts->npart;
-  npy_bool *mask = parts->mask;
-
-  /* Calculate the number of cell in a patch of the grid. */
-  int ncells = 1 << ndim;
-
-  /* Allocate the shifted wavelengths array and the mapped indices array. */
-  double *shifted_wavelengths =
-      synth_malloc(nlam * sizeof(double), "shifted wavelengths");
-  int *mapped_indices = synth_malloc(nlam * sizeof(int), "mapped indices");
-=======
   /* How many particles should each thread get? */
   int npart_per_thread = (parts->npart + nthreads - 1) / nthreads;
->>>>>>> 6d3c1a41
 
 #pragma omp parallel num_threads(nthreads)
   {
 
-    /* Unpack the grid properties. */
-    int *dims = grid->dims;
-    int ndim = grid->ndim;
-    int nlam = grid->nlam;
-    double *wavelength = grid->lam;
-    double **grid_props = grid->props;
-    double *grid_spectra = grid->spectra;
+    /* Calculate the number of cell in a patch of the grid. */
+    int ncells = 1 << ndim;
+
+    /* Allocate the shifted wavelengths array and the mapped indices array. */
+    double *shifted_wavelengths =
+        synth_malloc(nlam * sizeof(double), "shifted wavelengths");
+    int *mapped_indices = synth_malloc(nlam * sizeof(int), "mapped indices");
 
     /* Unpack the particles properties. */
     double *part_masses = parts->mass;
@@ -709,23 +550,6 @@
     if (end >= npart) {
       end = npart;
     }
-<<<<<<< HEAD
-
-    /* Setup the index and mass fraction arrays. */
-    int part_indices[ndim];
-    double axis_fracs[ndim];
-
-    /* Get the grid indices and cell fractions for the particle. */
-    get_part_ind_frac_cic(part_indices, axis_fracs, dims, ndim, grid_props,
-                          part_props, p);
-
-    /* To combine fractions we will need an array of dimensions for the
-     * subset. These are always two in size, one for the low and one for
-     * high grid point. */
-    int sub_dims[ndim];
-    for (int idim = 0; idim < ndim; idim++) {
-      sub_dims[idim] = 2;
-=======
 #ifdef WITH_DEBUGGING_CHECKS
     else {
 #pragma omp critical
@@ -734,74 +558,19 @@
       free(spectra);
       spectra = NULL;
       return;
->>>>>>> 6d3c1a41
     }
 #endif
 
-<<<<<<< HEAD
-    /* Now loop over this collection of cells collecting and setting their
-     * weights. */
-    for (int icell = 0; icell < ncells; icell++) {
-
-      /* Set up some index arrays we'll need. */
-      int subset_ind[ndim];
-      int frac_ind[ndim];
-
-      /* Get the multi-dimensional version of icell. */
-      get_indices_from_flat(icell, ndim, sub_dims, subset_ind);
-
-      /* Multiply all contributing fractions and get the fractions index
-       * in the grid. */
-      double frac = 1;
-      for (int idim = 0; idim < ndim; idim++) {
-        if (subset_ind[idim] == 0) {
-          frac *= (1 - axis_fracs[idim]);
-          frac_ind[idim] = part_indices[idim] - 1;
-        } else {
-          frac *= axis_fracs[idim];
-          frac_ind[idim] = part_indices[idim];
-        }
-      }
-=======
     /* Loop over particles. */
     for (int p = start; p < end; p++) {
->>>>>>> 6d3c1a41
-
-      /* Skip masked particles. */
-      if (mask != NULL && !mask[p]) {
-        continue;
-      }
-
-      /* Get this particle's mass. velocity and doppler shift. */
-      const double mass = part_masses[p];
-
-      /* Get the particle velocity and red/blue shift factor. */
-      double vel = velocity[p];
-      double shift_factor = 1.0 + vel / c;
-
-      /* Shift the wavelengths and get the mapping for each wavelength bin. We
-       * do this for each element because there is no guarantee the input
-       * wavelengths will be evenly spaced but we also don't want to repeat
-       * the nearest bin search too many times. */
-      double shifted_wavelengths[nlam];
-      int mapped_indices[nlam];
-      for (int ilam = 0; ilam < nlam; ilam++) {
-        shifted_wavelengths[ilam] = wavelength[ilam] * shift_factor;
-        mapped_indices[ilam] =
-            get_upper_lam_bin(shifted_wavelengths[ilam], wavelength, nlam);
-      }
-
-      /* Setup the index and mass fraction arrays. */
-      int part_indices[ndim];
-      double axis_fracs[ndim];
 
       /* Get the grid indices and cell fractions for the particle. */
       get_part_ind_frac_cic(part_indices, axis_fracs, dims, ndim, grid_props,
                             part_props, p);
 
       /* To combine fractions we will need an array of dimensions for the
-       * subset. These are always two in size, one for the low and one for high
-       * grid point. */
+       * subset. These are always two in size, one for the low and one for
+       * high grid point. */
       int sub_dims[ndim];
       for (int idim = 0; idim < ndim; idim++) {
         sub_dims[idim] = 2;
@@ -809,7 +578,7 @@
 
       /* Now loop over this collection of cells collecting and setting their
        * weights. */
-      for (int icell = 0; icell < (int)pow(2, (double)ndim); icell++) {
+      for (int icell = 0; icell < ncells; icell++) {
 
         /* Set up some index arrays we'll need. */
         int subset_ind[ndim];
@@ -835,88 +604,153 @@
           continue;
         }
 
-        /* Define the weight. */
-        double weight = frac * mass;
-
-        /* Get the weight's index. */
-        const int grid_ind = get_flat_index(frac_ind, dims, ndim);
-
-        /* Get the spectra ind. */
-        int unraveled_ind[ndim + 1];
-        get_indices_from_flat(grid_ind, ndim, dims, unraveled_ind);
-        unraveled_ind[ndim] = 0;
-        int spectra_ind = get_flat_index(unraveled_ind, dims, ndim + 1);
-
-        /* Add this grid cell's contribution to the spectra */
+        /* Get this particle's mass. velocity and doppler shift. */
+        const double mass = part_masses[p];
+
+        /* Get the particle velocity and red/blue shift factor. */
+        double vel = velocity[p];
+        double shift_factor = 1.0 + vel / c;
+
+        /* Shift the wavelengths and get the mapping for each wavelength bin. We
+         * do this for each element because there is no guarantee the input
+         * wavelengths will be evenly spaced but we also don't want to repeat
+         * the nearest bin search too many times. */
+        double shifted_wavelengths[nlam];
+        int mapped_indices[nlam];
         for (int ilam = 0; ilam < nlam; ilam++) {
-
-          /* Get the shifted wavelength and index. */
-          int ilam_shifted = mapped_indices[ilam];
-          double shifted_lambda = shifted_wavelengths[ilam];
-
-          /* Skip if this wavelength is masked. */
-          /* Note: we skip the shifted wavelength here because the mask is
-           * effectively saying "I want to ignore this wavelength in the
-           * output spectra". */
-          if (grid->lam_mask != NULL && !grid->lam_mask[ilam_shifted]) {
+          shifted_wavelengths[ilam] = wavelength[ilam] * shift_factor;
+          mapped_indices[ilam] =
+              get_upper_lam_bin(shifted_wavelengths[ilam], wavelength, nlam);
+        }
+
+        /* Setup the index and mass fraction arrays. */
+        int part_indices[ndim];
+        double axis_fracs[ndim];
+
+        /* Get the grid indices and cell fractions for the particle. */
+        get_part_ind_frac_cic(part_indices, axis_fracs, dims, ndim, grid_props,
+                              part_props, p);
+
+        /* To combine fractions we will need an array of dimensions for the
+         * subset. These are always two in size, one for the low and one for
+         * high grid point. */
+        int sub_dims[ndim];
+        for (int idim = 0; idim < ndim; idim++) {
+          sub_dims[idim] = 2;
+        }
+
+        /* Now loop over this collection of cells collecting and setting their
+         * weights. */
+        for (int icell = 0; icell < (int)pow(2, (double)ndim); icell++) {
+
+          /* Set up some index arrays we'll need. */
+          int subset_ind[ndim];
+          int frac_ind[ndim];
+
+          /* Get the multi-dimensional version of icell. */
+          get_indices_from_flat(icell, ndim, sub_dims, subset_ind);
+
+          /* Multiply all contributing fractions and get the fractions index
+           * in the grid. */
+          double frac = 1;
+          for (int idim = 0; idim < ndim; idim++) {
+            if (subset_ind[idim] == 0) {
+              frac *= (1 - axis_fracs[idim]);
+              frac_ind[idim] = part_indices[idim] - 1;
+            } else {
+              frac *= axis_fracs[idim];
+              frac_ind[idim] = part_indices[idim];
+            }
+          }
+
+          if (frac == 0) {
             continue;
           }
 
-          /* Compute the fraction of the shifted wavelength between the two
-           * closest wavelength elements. */
-          double frac_shifted = 0.0;
-          if (ilam_shifted > 0 && ilam_shifted <= nlam - 1) {
-            frac_shifted =
-                (shifted_lambda - wavelength[ilam_shifted - 1]) /
-                (wavelength[ilam_shifted] - wavelength[ilam_shifted - 1]);
-          } else {
-            /* Out of bounds, skip this wavelength */
-            continue;
+          /* Define the weight. */
+          double weight = frac * mass;
+
+          /* Get the weight's index. */
+          const int grid_ind = get_flat_index(frac_ind, dims, ndim);
+
+          /* Get the spectra ind. */
+          int unraveled_ind[ndim + 1];
+          get_indices_from_flat(grid_ind, ndim, dims, unraveled_ind);
+          unraveled_ind[ndim] = 0;
+          int spectra_ind = get_flat_index(unraveled_ind, dims, ndim + 1);
+
+          /* Add this grid cell's contribution to the spectra */
+          for (int ilam = 0; ilam < nlam; ilam++) {
+
+            /* Get the shifted wavelength and index. */
+            int ilam_shifted = mapped_indices[ilam];
+            double shifted_lambda = shifted_wavelengths[ilam];
+
+            /* Skip if this wavelength is masked. */
+            /* Note: we skip the shifted wavelength here because the mask is
+             * effectively saying "I want to ignore this wavelength in the
+             * output spectra". */
+            if (grid->lam_mask != NULL && !grid->lam_mask[ilam_shifted]) {
+              continue;
+            }
+
+            /* Compute the fraction of the shifted wavelength between the two
+             * closest wavelength elements. */
+            double frac_shifted = 0.0;
+            if (ilam_shifted > 0 && ilam_shifted <= nlam - 1) {
+              frac_shifted =
+                  (shifted_lambda - wavelength[ilam_shifted - 1]) /
+                  (wavelength[ilam_shifted] - wavelength[ilam_shifted - 1]);
+            } else {
+              /* Out of bounds, skip this wavelength */
+              continue;
+            }
+
+            /* Get the grid spectra value for this wavelength. */
+            double grid_spectra_value =
+                grid_spectra[spectra_ind + ilam] * weight;
+
+            /* Add the contribution to the corresponding wavelength element. */
+            spectra[p * nlam + ilam_shifted - 1] +=
+                (1.0 - frac_shifted) * grid_spectra_value;
+            spectra[p * nlam + ilam_shifted] +=
+                frac_shifted * grid_spectra_value;
           }
-
-          /* Get the grid spectra value for this wavelength. */
-          double grid_spectra_value = grid_spectra[spectra_ind + ilam] * weight;
-
-          /* Add the contribution to the corresponding wavelength element. */
-          spectra[p * nlam + ilam_shifted - 1] +=
-              (1.0 - frac_shifted) * grid_spectra_value;
-          spectra[p * nlam + ilam_shifted] += frac_shifted * grid_spectra_value;
         }
       }
     }
   }
-}
 #endif
 
-/**
- * @brief This calculates particle spectra using a cloud in cell approach.
- *
- * This is a wrapper which calls the correct function based on the number of
- * threads requested and whether OpenMP is available.
- *
- * @param grid: A struct containing the properties along each grid axis.
- * @param parts: A struct containing the particle properties.
- * @param spectra: The output array.
- * @param nthreads: The number of threads to use.
- */
-void spectra_loop_cic(struct grid *grid, struct particles *parts,
-                      double *spectra, double *part_spectra,
-                      const int nthreads) {
-
-  double start_time = tic();
-
-  /* Call the correct function for the configuration/number of threads. */
+  /**
+   * @brief This calculates particle spectra using a cloud in cell approach.
+   *
+   * This is a wrapper which calls the correct function based on the number of
+   * threads requested and whether OpenMP is available.
+   *
+   * @param grid: A struct containing the properties along each grid axis.
+   * @param parts: A struct containing the particle properties.
+   * @param spectra: The output array.
+   * @param nthreads: The number of threads to use.
+   */
+  void spectra_loop_cic(struct grid * grid, struct particles * parts,
+                        double *spectra, double *part_spectra,
+                        const int nthreads) {
+
+    double start_time = tic();
+
+    /* Call the correct function for the configuration/number of threads. */
 
 #ifdef WITH_OPENMP
 
-  /* If we have multiple threads and OpenMP we can parallelise. */
-  if (nthreads > 1) {
-    spectra_loop_cic_omp(grid, parts, spectra, part_spectra, nthreads);
-  }
-  /* Otherwise there's no point paying the OpenMP overhead. */
-  else {
-    spectra_loop_cic_serial(grid, parts, spectra, part_spectra);
-  }
+    /* If we have multiple threads and OpenMP we can parallelise. */
+    if (nthreads > 1) {
+      spectra_loop_cic_omp(grid, parts, spectra, part_spectra, nthreads);
+    }
+    /* Otherwise there's no point paying the OpenMP overhead. */
+    else {
+      spectra_loop_cic_serial(grid, parts, spectra, part_spectra);
+    }
 
 #else
 
@@ -926,39 +760,39 @@
   spectra_loop_cic_serial(grid, parts, spectra, part_spectra);
 
 #endif
-  toc("Cloud in Cell particle spectra loop", start_time);
-}
-
-/**
- * @brief This calculates doppler-shifted particle spectra using a cloud in
- * cell approach.
- *
- * This is a wrapper which calls the correct function based on the number of
- * threads requested and whether OpenMP is available.
- *
- * @param grid: A struct containing the properties along each grid axis.
- * @param parts: A struct containing the particle properties.
- * @param spectra: The output array.
- * @param nthreads: The number of threads to use.
- */
-void shifted_spectra_loop_cic(struct grid *grid, struct particles *parts,
-                              double *spectra, const int nthreads,
-                              const double c) {
-
-  double start_time = tic();
-
-  /* Call the correct function for the configuration/number of threads. */
+    toc("Cloud in Cell particle spectra loop", start_time);
+  }
+
+  /**
+   * @brief This calculates doppler-shifted particle spectra using a cloud in
+   * cell approach.
+   *
+   * This is a wrapper which calls the correct function based on the number of
+   * threads requested and whether OpenMP is available.
+   *
+   * @param grid: A struct containing the properties along each grid axis.
+   * @param parts: A struct containing the particle properties.
+   * @param spectra: The output array.
+   * @param nthreads: The number of threads to use.
+   */
+  void shifted_spectra_loop_cic(struct grid * grid, struct particles * parts,
+                                double *spectra, const int nthreads,
+                                const double c) {
+
+    double start_time = tic();
+
+    /* Call the correct function for the configuration/number of threads. */
 
 #ifdef WITH_OPENMP
 
-  /* If we have multiple threads and OpenMP we can parallelise. */
-  if (nthreads > 1) {
-    shifted_spectra_loop_cic_omp(grid, parts, spectra, nthreads, c);
-  }
-  /* Otherwise there's no point paying the OpenMP overhead. */
-  else {
-    shifted_spectra_loop_cic_serial(grid, parts, spectra, c);
-  }
+    /* If we have multiple threads and OpenMP we can parallelise. */
+    if (nthreads > 1) {
+      shifted_spectra_loop_cic_omp(grid, parts, spectra, nthreads, c);
+    }
+    /* Otherwise there's no point paying the OpenMP overhead. */
+    else {
+      shifted_spectra_loop_cic_serial(grid, parts, spectra, c);
+    }
 
 #else
 
@@ -968,185 +802,186 @@
   shifted_spectra_loop_cic_serial(grid, parts, spectra, c);
 
 #endif
-  toc("Cloud in Cell particle loop", start_time);
-}
-
-/**
- * @brief This calculates particle spectra using a nearest grid point
- * approach.
- *
- * This is the serial version of the function.
- *
- * @param grid: A struct containing the properties along each grid axis.
- * @param parts: A struct containing the particle properties.
- * @param spectra: The output array.
- */
-static void spectra_loop_ngp_serial(struct grid *grid, struct particles *parts,
-                                    double *spectra, double *part_spectra) {
-
-  /* Unpack the grid properties. */
-  int *dims = grid->dims;
-  int ndim = grid->ndim;
-  int nlam = grid->nlam;
-  double **grid_props = grid->props;
-  double *grid_spectra = grid->spectra;
-
-  /* Unpack the particles properties. */
-  double *part_masses = parts->mass;
-  double **part_props = parts->props;
-  int npart = parts->npart;
-  npy_bool *mask = parts->mask;
-
-  /* Loop over particles. */
-  for (int p = 0; p < npart; p++) {
-
-    /* Skip masked particles. */
-    if (mask != NULL && !mask[p]) {
-      continue;
-    }
-
-    /* Get this particle's mass. */
-    const double weight = part_masses[p];
-
-    /* Setup the index array. */
-    int part_indices[ndim];
-
-    /* Get the grid indices for the particle */
-    get_part_inds_ngp(part_indices, dims, ndim, grid_props, part_props, p);
-
-    /* Get the weight's index. */
-    const int grid_ind = get_flat_index(part_indices, dims, ndim);
-
-    /* Get the spectra ind. */
-    int unraveled_ind[ndim + 1];
-    get_indices_from_flat(grid_ind, ndim, dims, unraveled_ind);
-    unraveled_ind[ndim] = 0;
-    int spectra_ind = get_flat_index(unraveled_ind, dims, ndim + 1);
-
-    /* Add this grid cell's contribution to the spectra */
-    for (int ilam = 0; ilam < nlam; ilam++) {
-
-      /* Skip if this wavelength is masked. */
-      if (grid->lam_mask != NULL && !grid->lam_mask[ilam]) {
+    toc("Cloud in Cell particle loop", start_time);
+  }
+
+  /**
+   * @brief This calculates particle spectra using a nearest grid point
+   * approach.
+   *
+   * This is the serial version of the function.
+   *
+   * @param grid: A struct containing the properties along each grid axis.
+   * @param parts: A struct containing the particle properties.
+   * @param spectra: The output array.
+   */
+  static void spectra_loop_ngp_serial(struct grid * grid,
+                                      struct particles * parts, double *spectra,
+                                      double *part_spectra) {
+
+    /* Unpack the grid properties. */
+    int *dims = grid->dims;
+    int ndim = grid->ndim;
+    int nlam = grid->nlam;
+    double **grid_props = grid->props;
+    double *grid_spectra = grid->spectra;
+
+    /* Unpack the particles properties. */
+    double *part_masses = parts->mass;
+    double **part_props = parts->props;
+    int npart = parts->npart;
+    npy_bool *mask = parts->mask;
+
+    /* Loop over particles. */
+    for (int p = 0; p < npart; p++) {
+
+      /* Skip masked particles. */
+      if (mask != NULL && !mask[p]) {
         continue;
       }
 
-      /* Add the contribution to this wavelength. */
-      part_spectra[p * nlam + ilam] +=
-          grid_spectra[spectra_ind + ilam] * weight;
-      spectra[ilam] += grid_spectra[spectra_ind + ilam] * weight;
+      /* Get this particle's mass. */
+      const double weight = part_masses[p];
+
+      /* Setup the index array. */
+      int part_indices[ndim];
+
+      /* Get the grid indices for the particle */
+      get_part_inds_ngp(part_indices, dims, ndim, grid_props, part_props, p);
+
+      /* Get the weight's index. */
+      const int grid_ind = get_flat_index(part_indices, dims, ndim);
+
+      /* Get the spectra ind. */
+      int unraveled_ind[ndim + 1];
+      get_indices_from_flat(grid_ind, ndim, dims, unraveled_ind);
+      unraveled_ind[ndim] = 0;
+      int spectra_ind = get_flat_index(unraveled_ind, dims, ndim + 1);
+
+      /* Add this grid cell's contribution to the spectra */
+      for (int ilam = 0; ilam < nlam; ilam++) {
+
+        /* Skip if this wavelength is masked. */
+        if (grid->lam_mask != NULL && !grid->lam_mask[ilam]) {
+          continue;
+        }
+
+        /* Add the contribution to this wavelength. */
+        part_spectra[p * nlam + ilam] +=
+            grid_spectra[spectra_ind + ilam] * weight;
+        spectra[ilam] += grid_spectra[spectra_ind + ilam] * weight;
+      }
     }
   }
-}
-
-/**
- * @brief This calculates particle spectra using a nearest grid point
- * approach. This is the version of the function that accounts doppler shift
- * This is the serial version of the function.
- *
- * @param grid: A struct containing the properties along each grid axis.
- * @param parts: A struct containing the particle properties.
- * @param spectra: The output array.
- * @param c: speed of light.
- */
-static void shifted_spectra_loop_ngp_serial(struct grid *grid,
-                                            struct particles *parts,
-                                            double *spectra, const double c) {
-
-  /* Unpack the grid properties. */
-  int *dims = grid->dims;
-  int ndim = grid->ndim;
-  int nlam = grid->nlam;
-  double *wavelength = grid->lam;
-  double **grid_props = grid->props;
-  double *grid_spectra = grid->spectra;
-
-  /* Unpack the particles properties. */
-  double *part_masses = parts->mass;
-  double **part_props = parts->props;
-  double *velocity = parts->velocities;
-  int npart = parts->npart;
-  npy_bool *mask = parts->mask;
-
-  /* Loop over particles. */
-  for (int p = 0; p < npart; p++) {
-
-    /* Skip masked particles. */
-    if (mask != NULL && !mask[p]) {
-      continue;
-    }
-
-    /* Get this particle's mass, velocity and doppler shift. */
-    const double weight = part_masses[p];
-
-    /* Get the particle velocity and red/blue shift factor. */
-    double vel = velocity[p];
-    double shift_factor = 1.0 + vel / c;
-
-    /* Shift the wavelengths and get the mapping for each wavelength bin. We
-     * do this for each element because there is no guarantee the input
-     * wavelengths will be evenly spaced but we also don't want to repeat
-     * the nearest bin search too many times. */
-    double shifted_wavelengths[nlam];
-    int mapped_indices[nlam];
-    for (int ilam = 0; ilam < nlam; ilam++) {
-      shifted_wavelengths[ilam] = wavelength[ilam] * shift_factor;
-      mapped_indices[ilam] =
-          get_upper_lam_bin(shifted_wavelengths[ilam], wavelength, nlam);
-    }
-
-    /* Setup the index array. */
-    int part_indices[ndim];
-
-    /* Get the grid indices for the particle */
-    get_part_inds_ngp(part_indices, dims, ndim, grid_props, part_props, p);
-
-    /* Get the weight's index. */
-    const int grid_ind = get_flat_index(part_indices, dims, ndim);
-
-    /* Get the spectra ind. */
-    int unraveled_ind[ndim + 1];
-    get_indices_from_flat(grid_ind, ndim, dims, unraveled_ind);
-    unraveled_ind[ndim] = 0;
-    int spectra_ind = get_flat_index(unraveled_ind, dims, ndim + 1);
-
-    /* Add this grid cell's contribution to the spectra */
-    for (int ilam = 0; ilam < nlam; ilam++) {
-
-      /* Get the shifted wavelength and index. */
-      int ilam_shifted = mapped_indices[ilam];
-      double shifted_lambda = shifted_wavelengths[ilam];
-
-      /* Skip if this wavelength is masked. */
-      /* Note: we skip the shifted wavelength here because the mask is
-       * effectively saying "I want to ignore this wavelength in the
-       * output spectra". */
-      if (grid->lam_mask != NULL && !grid->lam_mask[ilam_shifted]) {
+
+  /**
+   * @brief This calculates particle spectra using a nearest grid point
+   * approach. This is the version of the function that accounts doppler shift
+   * This is the serial version of the function.
+   *
+   * @param grid: A struct containing the properties along each grid axis.
+   * @param parts: A struct containing the particle properties.
+   * @param spectra: The output array.
+   * @param c: speed of light.
+   */
+  static void shifted_spectra_loop_ngp_serial(struct grid * grid,
+                                              struct particles * parts,
+                                              double *spectra, const double c) {
+
+    /* Unpack the grid properties. */
+    int *dims = grid->dims;
+    int ndim = grid->ndim;
+    int nlam = grid->nlam;
+    double *wavelength = grid->lam;
+    double **grid_props = grid->props;
+    double *grid_spectra = grid->spectra;
+
+    /* Unpack the particles properties. */
+    double *part_masses = parts->mass;
+    double **part_props = parts->props;
+    double *velocity = parts->velocities;
+    int npart = parts->npart;
+    npy_bool *mask = parts->mask;
+
+    /* Loop over particles. */
+    for (int p = 0; p < npart; p++) {
+
+      /* Skip masked particles. */
+      if (mask != NULL && !mask[p]) {
         continue;
       }
 
-      /* Compute the fraction of the shifted wavelength between the two
-       * closest wavelength elements. */
-      double frac_shifted = 0.0;
-      if (ilam_shifted > 0 && ilam_shifted <= nlam - 1) {
-        frac_shifted =
-            (shifted_lambda - wavelength[ilam_shifted - 1]) /
-            (wavelength[ilam_shifted] - wavelength[ilam_shifted - 1]);
-      } else {
-        /* Out of bounds, skip this wavelength */
-        continue;
-      }
-
-      /* Get the grid spectra value for this wavelength. */
-      double grid_spectra_value = grid_spectra[spectra_ind + ilam] * weight;
-
-      /* Add the contribution to the corresponding wavelength element. */
-      spectra[p * nlam + ilam_shifted - 1] +=
-          (1.0 - frac_shifted) * grid_spectra_value;
-      spectra[p * nlam + ilam_shifted] += frac_shifted * grid_spectra_value;
+      /* Get this particle's mass, velocity and doppler shift. */
+      const double weight = part_masses[p];
+
+      /* Get the particle velocity and red/blue shift factor. */
+      double vel = velocity[p];
+      double shift_factor = 1.0 + vel / c;
+
+      /* Shift the wavelengths and get the mapping for each wavelength bin. We
+       * do this for each element because there is no guarantee the input
+       * wavelengths will be evenly spaced but we also don't want to repeat
+       * the nearest bin search too many times. */
+      double shifted_wavelengths[nlam];
+      int mapped_indices[nlam];
+      for (int ilam = 0; ilam < nlam; ilam++) {
+        shifted_wavelengths[ilam] = wavelength[ilam] * shift_factor;
+        mapped_indices[ilam] =
+            get_upper_lam_bin(shifted_wavelengths[ilam], wavelength, nlam);
+      }
+
+      /* Setup the index array. */
+      int part_indices[ndim];
+
+      /* Get the grid indices for the particle */
+      get_part_inds_ngp(part_indices, dims, ndim, grid_props, part_props, p);
+
+      /* Get the weight's index. */
+      const int grid_ind = get_flat_index(part_indices, dims, ndim);
+
+      /* Get the spectra ind. */
+      int unraveled_ind[ndim + 1];
+      get_indices_from_flat(grid_ind, ndim, dims, unraveled_ind);
+      unraveled_ind[ndim] = 0;
+      int spectra_ind = get_flat_index(unraveled_ind, dims, ndim + 1);
+
+      /* Add this grid cell's contribution to the spectra */
+      for (int ilam = 0; ilam < nlam; ilam++) {
+
+        /* Get the shifted wavelength and index. */
+        int ilam_shifted = mapped_indices[ilam];
+        double shifted_lambda = shifted_wavelengths[ilam];
+
+        /* Skip if this wavelength is masked. */
+        /* Note: we skip the shifted wavelength here because the mask is
+         * effectively saying "I want to ignore this wavelength in the
+         * output spectra". */
+        if (grid->lam_mask != NULL && !grid->lam_mask[ilam_shifted]) {
+          continue;
+        }
+
+        /* Compute the fraction of the shifted wavelength between the two
+         * closest wavelength elements. */
+        double frac_shifted = 0.0;
+        if (ilam_shifted > 0 && ilam_shifted <= nlam - 1) {
+          frac_shifted =
+              (shifted_lambda - wavelength[ilam_shifted - 1]) /
+              (wavelength[ilam_shifted] - wavelength[ilam_shifted - 1]);
+        } else {
+          /* Out of bounds, skip this wavelength */
+          continue;
+        }
+
+        /* Get the grid spectra value for this wavelength. */
+        double grid_spectra_value = grid_spectra[spectra_ind + ilam] * weight;
+
+        /* Add the contribution to the corresponding wavelength element. */
+        spectra[p * nlam + ilam_shifted - 1] +=
+            (1.0 - frac_shifted) * grid_spectra_value;
+        spectra[p * nlam + ilam_shifted] += frac_shifted * grid_spectra_value;
+      }
     }
   }
-}
 
 /**
  * @brief This calculates particle spectra using a nearest grid point approach.
@@ -1159,88 +994,89 @@
  * @param nthreads: The number of threads to use.
  */
 #ifdef WITH_OPENMP
-static void spectra_loop_ngp_omp(struct grid *grid, struct particles *parts,
-                                 double *spectra, double *part_spectra,
-                                 int nthreads) {
-
-  /* Unpack the grid properties. */
-  int *dims = grid->dims;
-  int ndim = grid->ndim;
-  int nlam = grid->nlam;
-  double **grid_props = grid->props;
-  double *grid_spectra = grid->spectra;
-
-  /* Unpack the particles properties. */
-  double *part_masses = parts->mass;
-  double **part_props = parts->props;
-  int npart = parts->npart;
-  npy_bool *mask = parts->mask;
+  static void spectra_loop_ngp_omp(struct grid * grid, struct particles * parts,
+                                   double *spectra, double *part_spectra,
+                                   int nthreads) {
+
+    /* Unpack the grid properties. */
+    int *dims = grid->dims;
+    int ndim = grid->ndim;
+    int nlam = grid->nlam;
+    double **grid_props = grid->props;
+    double *grid_spectra = grid->spectra;
+
+    /* Unpack the particles properties. */
+    double *part_masses = parts->mass;
+    double **part_props = parts->props;
+    int npart = parts->npart;
+    npy_bool *mask = parts->mask;
 
 #pragma omp parallel num_threads(nthreads)
-  {
-    /* Get the thread id. */
-    int tid = omp_get_thread_num();
-
-    /* We will give each thread a chunk of the spectra to work on. */
-
-    /* How many wavelength elements should each thread get? */
-    int nlam_per_thread = (grid->nlam + nthreads - 1) / nthreads;
-
-    /* Calculate the start and end indices for this thread. */
-    int start = tid * nlam_per_thread;
-    int end = start + nlam_per_thread;
-    if (end >= grid->nlam) {
-      end = grid->nlam;
-    }
-
-    /* Loop over wavelengths. */
-    for (int ilam = 0; ilam < end - start; ilam++) {
-
-      /* Skip if this wavelength is masked. */
-      if (grid->lam_mask != NULL && !grid->lam_mask[start + ilam]) {
-        continue;
-      }
-
-      /* Temporary value to hold the the spectra for this wavelength. */
-      double this_element = 0.0;
-
-      /* Loop over particles. */
-      for (int p = 0; p < npart; p++) {
-
-        /* Skip masked particles. */
-        if (mask != NULL && !mask[p]) {
+    {
+      /* Get the thread id. */
+      int tid = omp_get_thread_num();
+
+      /* We will give each thread a chunk of the spectra to work on. */
+
+      /* How many wavelength elements should each thread get? */
+      int nlam_per_thread = (grid->nlam + nthreads - 1) / nthreads;
+
+      /* Calculate the start and end indices for this thread. */
+      int start = tid * nlam_per_thread;
+      int end = start + nlam_per_thread;
+      if (end >= grid->nlam) {
+        end = grid->nlam;
+      }
+
+      /* Loop over wavelengths. */
+      for (int ilam = 0; ilam < end - start; ilam++) {
+
+        /* Skip if this wavelength is masked. */
+        if (grid->lam_mask != NULL && !grid->lam_mask[start + ilam]) {
           continue;
         }
 
-        /* Get this particle's mass. */
-        const double weight = part_masses[p];
-
-        /* Setup the index array. */
-        int part_indices[ndim];
-
-        /* Get the grid indices for the particle */
-        get_part_inds_ngp(part_indices, dims, ndim, grid_props, part_props, p);
-
-        /* Get the weight's index. */
-        const int grid_ind = get_flat_index(part_indices, dims, ndim);
-
-        /* Get the spectra ind. */
-        int unraveled_ind[ndim + 1];
-        get_indices_from_flat(grid_ind, ndim, dims, unraveled_ind);
-        unraveled_ind[ndim] = 0;
-        int spectra_ind = get_flat_index(unraveled_ind, dims, ndim + 1);
-
-        /* Add the contribution to this wavelength. */
-        this_element += grid->spectra[spectra_ind + start + ilam] * weight;
-        // /* Add the contribution to this wavelength. */
-        // part_spectra[p * nlam + ilam] +=
-        //     grid_spectra[spectra_ind + ilam] * weight;
-      }
-
-      spectra[start + ilam] = this_element;
+        /* Temporary value to hold the the spectra for this wavelength. */
+        double this_element = 0.0;
+
+        /* Loop over particles. */
+        for (int p = 0; p < npart; p++) {
+
+          /* Skip masked particles. */
+          if (mask != NULL && !mask[p]) {
+            continue;
+          }
+
+          /* Get this particle's mass. */
+          const double weight = part_masses[p];
+
+          /* Setup the index array. */
+          int part_indices[ndim];
+
+          /* Get the grid indices for the particle */
+          get_part_inds_ngp(part_indices, dims, ndim, grid_props, part_props,
+                            p);
+
+          /* Get the weight's index. */
+          const int grid_ind = get_flat_index(part_indices, dims, ndim);
+
+          /* Get the spectra ind. */
+          int unraveled_ind[ndim + 1];
+          get_indices_from_flat(grid_ind, ndim, dims, unraveled_ind);
+          unraveled_ind[ndim] = 0;
+          int spectra_ind = get_flat_index(unraveled_ind, dims, ndim + 1);
+
+          /* Add the contribution to this wavelength. */
+          this_element += grid->spectra[spectra_ind + start + ilam] * weight;
+          // /* Add the contribution to this wavelength. */
+          // part_spectra[p * nlam + ilam] +=
+          //     grid_spectra[spectra_ind + ilam] * weight;
+        }
+
+        spectra[start + ilam] = this_element;
+      }
     }
   }
-}
 #endif
 
 /**
@@ -1254,170 +1090,143 @@
  * @param nthreads: The number of threads to use.
  */
 #ifdef WITH_OPENMP
-static void shifted_spectra_loop_ngp_omp(struct grid *grid,
-                                         struct particles *parts,
-                                         double *spectra, int nthreads,
-                                         const double c) {
-
-  /* Unpack the grid properties. */
-  int *dims = grid->dims;
-  int ndim = grid->ndim;
-  int nlam = grid->nlam;
-  double *wavelength = grid->lam;
-  double **grid_props = grid->props;
-  double *grid_spectra = grid->spectra;
-
-  /* Unpack the particles properties. */
-  double *part_masses = parts->mass;
-  double **part_props = parts->props;
-  double *velocity = parts->velocities;
-  int npart = parts->npart;
-  npy_bool *mask = parts->mask;
-
-  /* Allocate the shifted wavelengths array and the mapped indices array. */
-  double *shifted_wavelengths =
-      synth_malloc(nlam * sizeof(double), "shifted wavelengths");
-  int *mapped_indices = synth_malloc(nlam * sizeof(int), "mapped indices");
+  static void shifted_spectra_loop_ngp_omp(
+      struct grid * grid, struct particles * parts, double *spectra,
+      int nthreads, const double c) {
+
+    /* Unpack the grid properties. */
+    int *dims = grid->dims;
+    int ndim = grid->ndim;
+    int nlam = grid->nlam;
+    double *wavelength = grid->lam;
+    double **grid_props = grid->props;
+    double *grid_spectra = grid->spectra;
+
+    /* Unpack the particles properties. */
+    double *part_masses = parts->mass;
+    double **part_props = parts->props;
+    double *velocity = parts->velocities;
+    int npart = parts->npart;
+    npy_bool *mask = parts->mask;
+
+    /* Allocate the shifted wavelengths array and the mapped indices array. */
+    double *shifted_wavelengths =
+        synth_malloc(nlam * sizeof(double), "shifted wavelengths");
+    int *mapped_indices = synth_malloc(nlam * sizeof(int), "mapped indices");
 
 #pragma omp parallel for schedule(static) num_threads(nthreads)
-  /* Loop over particles. */
-  for (int p = 0; p < npart; p++) {
-
-    /* Skip masked particles. */
-    if (mask != NULL && !mask[p]) {
-      continue;
-    }
-<<<<<<< HEAD
-=======
-#endif
-
     /* Loop over particles. */
-    for (int p = start; p < end; p++) {
+    for (int p = 0; p < npart; p++) {
 
       /* Skip masked particles. */
       if (mask != NULL && !mask[p]) {
         continue;
       }
->>>>>>> 6d3c1a41
-
-    /* Get this particle's mass, velocity and doppler shift contribution. */
-    const double weight = part_masses[p];
-
-    /* Get the particle velocity and red/blue shift factor. */
-    double vel = velocity[p];
-    double shift_factor = 1.0 + vel / c;
-
-<<<<<<< HEAD
-    /* Shift the wavelengths and get the mapping for each wavelength bin. We
-     * do this for each element because there is no guarantee the input
-     * wavelengths will be evenly spaced but we also don't want to repeat
-     * the nearest bin search too many times. */
-    for (int ilam = 0; ilam < nlam; ilam++) {
-      shifted_wavelengths[ilam] = wavelength[ilam] * shift_factor;
-      mapped_indices[ilam] =
-          get_upper_lam_bin(shifted_wavelengths[ilam], wavelength, nlam);
-    }
-=======
+
+      /* Get this particle's mass, velocity and doppler shift contribution. */
+      const double weight = part_masses[p];
+
+      /* Get the particle velocity and red/blue shift factor. */
+      double vel = velocity[p];
+      double shift_factor = 1.0 + vel / c;
+
       /* Shift the wavelengths and get the mapping for each wavelength bin. We
        * do this for each element because there is no guarantee the input
        * wavelengths will be evenly spaced but we also don't want to repeat
        * the nearest bin search too many times. */
-      double shifted_wavelengths[nlam];
-      int mapped_indices[nlam];
       for (int ilam = 0; ilam < nlam; ilam++) {
         shifted_wavelengths[ilam] = wavelength[ilam] * shift_factor;
         mapped_indices[ilam] =
             get_upper_lam_bin(shifted_wavelengths[ilam], wavelength, nlam);
       }
->>>>>>> 6d3c1a41
-
-    /* Setup the index array. */
-    int part_indices[ndim];
-
-    /* Get the grid indices for the particle */
-    get_part_inds_ngp(part_indices, dims, ndim, grid_props, part_props, p);
-
-    /* Get the weight's index. */
-    const int grid_ind = get_flat_index(part_indices, dims, ndim);
-
-    /* Get the spectra ind. */
-    int unraveled_ind[ndim + 1];
-    get_indices_from_flat(grid_ind, ndim, dims, unraveled_ind);
-    unraveled_ind[ndim] = 0;
-    int spectra_ind = get_flat_index(unraveled_ind, dims, ndim + 1);
-
-    /* Add this grid cell's contribution to the spectra */
-    for (int ilam = 0; ilam < nlam; ilam++) {
-
-      /* Get the shifted wavelength and index. */
-      int ilam_shifted = mapped_indices[ilam];
-      double shifted_lambda = shifted_wavelengths[ilam];
-
-      /* Skip if this wavelength is masked. */
-      /* Note: we skip the shifted wavelength here because the mask is
-       * effectively saying "I want to ignore this wavelength in the
-       * output spectra". */
-      if (grid->lam_mask != NULL && !grid->lam_mask[ilam_shifted]) {
-        continue;
-      }
-
-      /* Compute the fraction of the shifted wavelength between the two
-       * closest wavelength elements. */
-      double frac_shifted = 0.0;
-      if (ilam_shifted > 0 && ilam_shifted <= nlam - 1) {
-        frac_shifted =
-            (shifted_lambda - wavelength[ilam_shifted - 1]) /
-            (wavelength[ilam_shifted] - wavelength[ilam_shifted - 1]);
-      } else {
-        /* Out of bounds, skip this wavelength */
-        continue;
-      }
-
-      /* Get the grid spectra value for this wavelength. */
-      double grid_spectra_value = grid_spectra[spectra_ind + ilam] * weight;
-
-      /* Add the contribution to the corresponding wavelength element. */
-      spectra[p * nlam + ilam_shifted - 1] +=
-          (1.0 - frac_shifted) * grid_spectra_value;
-      spectra[p * nlam + ilam_shifted] += frac_shifted * grid_spectra_value;
-    }
+
+      /* Setup the index array. */
+      int part_indices[ndim];
+
+      /* Get the grid indices for the particle */
+      get_part_inds_ngp(part_indices, dims, ndim, grid_props, part_props, p);
+
+      /* Get the weight's index. */
+      const int grid_ind = get_flat_index(part_indices, dims, ndim);
+
+      /* Get the spectra ind. */
+      int unraveled_ind[ndim + 1];
+      get_indices_from_flat(grid_ind, ndim, dims, unraveled_ind);
+      unraveled_ind[ndim] = 0;
+      int spectra_ind = get_flat_index(unraveled_ind, dims, ndim + 1);
+
+      /* Add this grid cell's contribution to the spectra */
+      for (int ilam = 0; ilam < nlam; ilam++) {
+
+        /* Get the shifted wavelength and index. */
+        int ilam_shifted = mapped_indices[ilam];
+        double shifted_lambda = shifted_wavelengths[ilam];
+
+        /* Skip if this wavelength is masked. */
+        /* Note: we skip the shifted wavelength here because the mask is
+         * effectively saying "I want to ignore this wavelength in the
+         * output spectra". */
+        if (grid->lam_mask != NULL && !grid->lam_mask[ilam_shifted]) {
+          continue;
+        }
+
+        /* Compute the fraction of the shifted wavelength between the two
+         * closest wavelength elements. */
+        double frac_shifted = 0.0;
+        if (ilam_shifted > 0 && ilam_shifted <= nlam - 1) {
+          frac_shifted =
+              (shifted_lambda - wavelength[ilam_shifted - 1]) /
+              (wavelength[ilam_shifted] - wavelength[ilam_shifted - 1]);
+        } else {
+          /* Out of bounds, skip this wavelength */
+          continue;
+        }
+
+        /* Get the grid spectra value for this wavelength. */
+        double grid_spectra_value = grid_spectra[spectra_ind + ilam] * weight;
+
+        /* Add the contribution to the corresponding wavelength element. */
+        spectra[p * nlam + ilam_shifted - 1] +=
+            (1.0 - frac_shifted) * grid_spectra_value;
+        spectra[p * nlam + ilam_shifted] += frac_shifted * grid_spectra_value;
+      }
+    }
+    /* Free the allocated arrays. */
+    free(shifted_wavelengths);
+    free(mapped_indices);
   }
-  /* Free the allocated arrays. */
-  free(shifted_wavelengths);
-  free(mapped_indices);
-}
 #endif
 
-/**
- * @brief This calculates particle spectra using a nearest grid point
- * approach.
- *
- * This is a wrapper which calls the correct function based on the number of
- * threads requested and whether OpenMP is available.
- *
- * @param grid: A struct containing the properties along each grid axis.
- * @param parts: A struct containing the particle properties.
- * @param spectra: The output array.
- * @param nthreads: The number of threads to use.
- */
-void spectra_loop_ngp(struct grid *grid, struct particles *parts,
-                      double *spectra, double *part_spectra,
-                      const int nthreads) {
-
-  double start_time = tic();
-
-  /* Call the correct function for the configuration/number of threads. */
+  /**
+   * @brief This calculates particle spectra using a nearest grid point
+   * approach.
+   *
+   * This is a wrapper which calls the correct function based on the number of
+   * threads requested and whether OpenMP is available.
+   *
+   * @param grid: A struct containing the properties along each grid axis.
+   * @param parts: A struct containing the particle properties.
+   * @param spectra: The output array.
+   * @param nthreads: The number of threads to use.
+   */
+  void spectra_loop_ngp(struct grid * grid, struct particles * parts,
+                        double *spectra, double *part_spectra,
+                        const int nthreads) {
+
+    double start_time = tic();
+
+    /* Call the correct function for the configuration/number of threads. */
 
 #ifdef WITH_OPENMP
 
-  /* If we have multiple threads and OpenMP we can parallelise. */
-  if (nthreads > 1) {
-    spectra_loop_ngp_omp(grid, parts, spectra, part_spectra, nthreads);
-  }
-  /* Otherwise there's no point paying the OpenMP overhead. */
-  else {
-    spectra_loop_ngp_serial(grid, parts, spectra, part_spectra);
-  }
+    /* If we have multiple threads and OpenMP we can parallelise. */
+    if (nthreads > 1) {
+      spectra_loop_ngp_omp(grid, parts, spectra, part_spectra, nthreads);
+    }
+    /* Otherwise there's no point paying the OpenMP overhead. */
+    else {
+      spectra_loop_ngp_serial(grid, parts, spectra, part_spectra);
+    }
 
 #else
 
@@ -1427,39 +1236,39 @@
   spectra_loop_ngp_serial(grid, parts, spectra, part_spectra);
 
 #endif
-  toc("Nearest Grid Point particle spectra loop", start_time);
-}
-
-/**
- * @brief This calculates doppler-shifted particle spectra using a nearest
- * grid point approach.
- *
- * This is a wrapper which calls the correct function based on the number of
- * threads requested and whether OpenMP is available.
- * This is the version of the wrapper that accounts for doppler shift.
- * @param grid: A struct containing the properties along each grid axis.
- * @param parts: A struct containing the particle properties.
- * @param spectra: The output array.
- * @param nthreads: The number of threads to use.
- */
-void shifted_spectra_loop_ngp(struct grid *grid, struct particles *parts,
-                              double *spectra, const int nthreads,
-                              const double c) {
-
-  double start_time = tic();
-
-  /* Call the correct function for the configuration/number of threads. */
+    toc("Nearest Grid Point particle spectra loop", start_time);
+  }
+
+  /**
+   * @brief This calculates doppler-shifted particle spectra using a nearest
+   * grid point approach.
+   *
+   * This is a wrapper which calls the correct function based on the number of
+   * threads requested and whether OpenMP is available.
+   * This is the version of the wrapper that accounts for doppler shift.
+   * @param grid: A struct containing the properties along each grid axis.
+   * @param parts: A struct containing the particle properties.
+   * @param spectra: The output array.
+   * @param nthreads: The number of threads to use.
+   */
+  void shifted_spectra_loop_ngp(struct grid * grid, struct particles * parts,
+                                double *spectra, const int nthreads,
+                                const double c) {
+
+    double start_time = tic();
+
+    /* Call the correct function for the configuration/number of threads. */
 
 #ifdef WITH_OPENMP
 
-  /* If we have multiple threads and OpenMP we can parallelise. */
-  if (nthreads > 1) {
-    shifted_spectra_loop_ngp_omp(grid, parts, spectra, nthreads, c);
-  }
-  /* Otherwise there's no point paying the OpenMP overhead. */
-  else {
-    shifted_spectra_loop_ngp_serial(grid, parts, spectra, c);
-  }
+    /* If we have multiple threads and OpenMP we can parallelise. */
+    if (nthreads > 1) {
+      shifted_spectra_loop_ngp_omp(grid, parts, spectra, nthreads, c);
+    }
+    /* Otherwise there's no point paying the OpenMP overhead. */
+    else {
+      shifted_spectra_loop_ngp_serial(grid, parts, spectra, c);
+    }
 
 #else
 
@@ -1469,107 +1278,107 @@
   shifted_spectra_loop_ngp_serial(grid, parts, spectra, c);
 
 #endif
-  toc("Nearest Grid Point particle spectra loop", start_time);
-}
-
-/**
- * @brief Calculate the integrated spectra from the per-particle spectra.
- *
- * This is the serial version of the function.
- *
- * @param spectra: The output array.
- * @param part_spectra: The input particle spectra array.
- * @param npart: The number of particles.
- * @param nlam: The number of wavelength elements.
- */
-void get_integrated_spectra_serial(double *spectra, const double *part_spectra,
-                                   int npart, int nlam) {
-
-  /* Loop over the particle spectra and sum them along the wavelength axis.
+    toc("Nearest Grid Point particle spectra loop", start_time);
+  }
+
+  /**
+   * @brief Calculate the integrated spectra from the per-particle spectra.
+   *
+   * This is the serial version of the function.
+   *
+   * @param spectra: The output array.
+   * @param part_spectra: The input particle spectra array.
+   * @param npart: The number of particles.
+   * @param nlam: The number of wavelength elements.
    */
-  for (int p = 0; p < npart; p++) {
-    for (int ilam = 0; ilam < nlam; ilam++) {
-      spectra[ilam] += part_spectra[p * nlam + ilam];
+  void get_integrated_spectra_serial(
+      double *spectra, const double *part_spectra, int npart, int nlam) {
+
+    /* Loop over the particle spectra and sum them along the wavelength axis.
+     */
+    for (int p = 0; p < npart; p++) {
+      for (int ilam = 0; ilam < nlam; ilam++) {
+        spectra[ilam] += part_spectra[p * nlam + ilam];
+      }
     }
   }
-}
-
-/**
- * @brief Calculate the integrated spectra from the per-particle spectra.
- *
- * This is the parallel version of the function.
- *
- * @param spectra: The output array.
- * @param part_spectra: The input particle spectra array.
- * @param npart: The number of particles.
- * @param nlam: The number of wavelength elements.
- * @param nthreads: The number of threads to use.
- */
-void get_integrated_spectra_omp(double *spectra, const double *part_spectra,
-                                int npart, int nlam, int nthreads) {
+
+  /**
+   * @brief Calculate the integrated spectra from the per-particle spectra.
+   *
+   * This is the parallel version of the function.
+   *
+   * @param spectra: The output array.
+   * @param part_spectra: The input particle spectra array.
+   * @param npart: The number of particles.
+   * @param nlam: The number of wavelength elements.
+   * @param nthreads: The number of threads to use.
+   */
+  void get_integrated_spectra_omp(double *spectra, const double *part_spectra,
+                                  int npart, int nlam, int nthreads) {
 
 #pragma omp parallel num_threads(nthreads)
-  {
-
-    /* Allocate and zero the thread private spectra array. */
-    double *thread_spectra =
-        synth_malloc((size_t)nlam * sizeof *thread_spectra, "thread_spectra");
-    memset(thread_spectra, 0, nlam * sizeof *thread_spectra);
-
-    /* Parallel loop over the particles. */
+    {
+
+      /* Allocate and zero the thread private spectra array. */
+      double *thread_spectra =
+          synth_malloc((size_t)nlam * sizeof *thread_spectra, "thread_spectra");
+      memset(thread_spectra, 0, nlam * sizeof *thread_spectra);
+
+      /* Parallel loop over the particles. */
 #pragma omp for
-    for (int p = 0; p < npart; ++p) {
-
-      /* Get a pointer to this particle's spectra. */
-      const double *ps = part_spectra + (size_t)p * nlam;
-
-      /* Sum all the wavelengths for this particle with a vectorised loop.
-       */
+      for (int p = 0; p < npart; ++p) {
+
+        /* Get a pointer to this particle's spectra. */
+        const double *ps = part_spectra + (size_t)p * nlam;
+
+        /* Sum all the wavelengths for this particle with a vectorised loop.
+         */
 #pragma omp simd
-      for (int il = 0; il < nlam; ++il) {
-        thread_spectra[il] += ps[il];
-      }
-    }
+        for (int il = 0; il < nlam; ++il) {
+          thread_spectra[il] += ps[il];
+        }
+      }
 
 #pragma omp critical
-    {
-      /* Reduce down onto the main spectra array. */
-      for (int il = 0; il < nlam; ++il) {
-        spectra[il] += thread_spectra[il];
-      }
-    }
-
-    free(thread_spectra);
+      {
+        /* Reduce down onto the main spectra array. */
+        for (int il = 0; il < nlam; ++il) {
+          spectra[il] += thread_spectra[il];
+        }
+      }
+
+      free(thread_spectra);
+    }
   }
-}
-
-/**
- * @brief Calculate the integrated spectra from the per-particle spectra.
- *
- * This is a wrapper which calls the correct function based on the number of
- * threads requested and whether OpenMP is available.
- *
- * @param spectra: The output array.
- * @param part_spectra: The input particle spectra array.
- * @param npart: The number of particles.
- * @param nlam: The number of wavelength elements.
- * @param nthreads: The number of threads to use.
- */
-void get_integrated_spectra(double *spectra, const double *part_spectra,
-                            int npart, int nlam, int nthreads) {
-
-  double start_time = tic();
-
-  /* Call the correct function for the configuration/number of threads. */
+
+  /**
+   * @brief Calculate the integrated spectra from the per-particle spectra.
+   *
+   * This is a wrapper which calls the correct function based on the number of
+   * threads requested and whether OpenMP is available.
+   *
+   * @param spectra: The output array.
+   * @param part_spectra: The input particle spectra array.
+   * @param npart: The number of particles.
+   * @param nlam: The number of wavelength elements.
+   * @param nthreads: The number of threads to use.
+   */
+  void get_integrated_spectra(double *spectra, const double *part_spectra,
+                              int npart, int nlam, int nthreads) {
+
+    double start_time = tic();
+
+    /* Call the correct function for the configuration/number of threads. */
 #ifdef WITH_OPENMP
-  /* If we have multiple threads and OpenMP we can parallelise. */
-  if (nthreads > 1 && npart > nthreads * 2) {
-    get_integrated_spectra_omp(spectra, part_spectra, npart, nlam, nthreads);
-  }
-  /* Otherwise there's no point paying the OpenMP overhead. */
-  else {
-    get_integrated_spectra_serial(spectra, part_spectra, npart, nlam);
-  }
+    /* If we have multiple threads and OpenMP we can parallelise. */
+    if (nthreads > 1 && npart > nthreads * 2) {
+      get_integrated_spectra_omp(spectra, part_spectra, npart, nlam, nthreads);
+    }
+    /* Otherwise there's no point paying the OpenMP overhead. */
+    else {
+      get_integrated_spectra_serial(spectra, part_spectra, npart, nlam);
+    }
 #else
 
   (void)nthreads;
@@ -1579,276 +1388,276 @@
 
 #endif
 
-  toc("Summing particle spectra", start_time);
-}
-
-/**
- * @brief Computes an integrated SED for a collection of particles.
- *
- * @param np_grid_spectra: The SPS spectra array.
- * @param grid_tuple: The tuple containing arrays of grid axis properties.
- * @param part_tuple: The tuple of particle property arrays (in the same
- * order as grid_tuple).
- * @param np_part_mass: The particle mass array.
- * @param np_velocities: The velocities array.
- * @param np_ndims: The size of each grid axis.
- * @param ndim: The number of grid axes.
- * @param npart: The number of particles.
- * @param nlam: The number of wavelength elements.
- * @param vel_shift: bool flag whether to consider doppler shift in spectra
- * computation. Defaults to False
- * @param c: speed of light
- */
-PyObject *compute_particle_seds(PyObject *self, PyObject *args) {
-
-  double start_time = tic();
-  double setup_start = tic();
-
-  /* We don't need the self argument but it has to be there. Tell the
-   * compiler we don't care. */
-  (void)self;
-
-  int ndim, npart, nlam, nthreads;
-  PyObject *grid_tuple, *part_tuple;
-  PyArrayObject *np_grid_spectra;
-  PyArrayObject *np_part_mass, *np_ndims;
-  PyArrayObject *np_mask, *np_lam_mask;
-  char *method;
-
-  if (!PyArg_ParseTuple(args, "OOOOOiiisiOO", &np_grid_spectra, &grid_tuple,
-                        &part_tuple, &np_part_mass, &np_ndims, &ndim, &npart,
-                        &nlam, &method, &nthreads, &np_mask, &np_lam_mask)) {
-    return NULL;
+    toc("Summing particle spectra", start_time);
   }
 
-  /* Extract the grid struct. */
-  struct grid *grid_props =
-      get_spectra_grid_struct(grid_tuple, np_ndims, np_grid_spectra,
-                              /*np_lam*/ NULL, np_lam_mask, ndim, nlam);
-  if (grid_props == NULL) {
-    return NULL;
+  /**
+   * @brief Computes an integrated SED for a collection of particles.
+   *
+   * @param np_grid_spectra: The SPS spectra array.
+   * @param grid_tuple: The tuple containing arrays of grid axis properties.
+   * @param part_tuple: The tuple of particle property arrays (in the same
+   * order as grid_tuple).
+   * @param np_part_mass: The particle mass array.
+   * @param np_velocities: The velocities array.
+   * @param np_ndims: The size of each grid axis.
+   * @param ndim: The number of grid axes.
+   * @param npart: The number of particles.
+   * @param nlam: The number of wavelength elements.
+   * @param vel_shift: bool flag whether to consider doppler shift in spectra
+   * computation. Defaults to False
+   * @param c: speed of light
+   */
+  PyObject *compute_particle_seds(PyObject * self, PyObject * args) {
+
+    double start_time = tic();
+    double setup_start = tic();
+
+    /* We don't need the self argument but it has to be there. Tell the
+     * compiler we don't care. */
+    (void)self;
+
+    int ndim, npart, nlam, nthreads;
+    PyObject *grid_tuple, *part_tuple;
+    PyArrayObject *np_grid_spectra;
+    PyArrayObject *np_part_mass, *np_ndims;
+    PyArrayObject *np_mask, *np_lam_mask;
+    char *method;
+
+    if (!PyArg_ParseTuple(args, "OOOOOiiisiOO", &np_grid_spectra, &grid_tuple,
+                          &part_tuple, &np_part_mass, &np_ndims, &ndim, &npart,
+                          &nlam, &method, &nthreads, &np_mask, &np_lam_mask)) {
+      return NULL;
+    }
+
+    /* Extract the grid struct. */
+    struct grid *grid_props =
+        get_spectra_grid_struct(grid_tuple, np_ndims, np_grid_spectra,
+                                /*np_lam*/ NULL, np_lam_mask, ndim, nlam);
+    if (grid_props == NULL) {
+      return NULL;
+    }
+
+    /* Extract the particle struct. */
+    struct particles *part_props = get_part_struct(
+        part_tuple, np_part_mass, /*np_velocities*/ NULL, np_mask, npart, ndim);
+    if (part_props == NULL) {
+      return NULL;
+    }
+
+    /* Allocate the spectra. */
+    double *spectra = NULL;
+    int err = posix_memalign((void **)&spectra, 64,
+                             grid_props->nlam * sizeof(double));
+    if (err != 0 || spectra == NULL) {
+      PyErr_SetString(PyExc_ValueError,
+                      "Failed to allocate aligned memory for spectra.");
+      return NULL;
+    }
+    bzero(spectra, grid_props->nlam * sizeof(double));
+    double *part_spectra = calloc(npart * nlam, sizeof(double));
+    if (part_spectra == NULL) {
+      PyErr_SetString(PyExc_MemoryError,
+                      "Could not allocate memory for spectra.");
+      return NULL;
+    }
+
+    toc("Extracting Python data", setup_start);
+
+    /* With everything set up we can compute the spectra for each particle
+     * using the requested method. */
+    if (strcmp(method, "cic") == 0) {
+      spectra_loop_cic(grid_props, part_props, spectra, part_spectra, nthreads);
+    } else if (strcmp(method, "ngp") == 0) {
+      spectra_loop_ngp(grid_props, part_props, spectra, part_spectra, nthreads);
+    } else {
+      PyErr_SetString(PyExc_ValueError, "Unknown grid assignment method (%s).");
+      return NULL;
+    }
+
+    /* Check we got the spectra sucessfully. (Any error messages will already
+     * be set) */
+    if (spectra == NULL) {
+      return NULL;
+    }
+    if (part_spectra == NULL) {
+      return NULL;
+    }
+
+    /* Clean up memory! */
+    free(part_props);
+    free(grid_props);
+
+    /* Construct the particle spectra output numpy array. */
+    npy_intp np_dims[2] = {
+        npart,
+        nlam,
+    };
+    PyArrayObject *out_spectra = (PyArrayObject *)PyArray_SimpleNewFromData(
+        2, np_dims, NPY_FLOAT64, part_spectra);
+
+    /* Construct the integrated spectra output numpy array. */
+    npy_intp np_dims_int[1] = {nlam};
+    PyArrayObject *out_integrated_spectra =
+        (PyArrayObject *)PyArray_SimpleNewFromData(1, np_dims_int, NPY_FLOAT64,
+                                                   spectra);
+
+    /* Construct the output tuple. */
+    PyObject *out_tuple =
+        Py_BuildValue("NN", out_spectra, out_integrated_spectra);
+
+    toc("Computing particle and integrated lnus", start_time);
+
+    return out_tuple;
   }
 
-  /* Extract the particle struct. */
-  struct particles *part_props = get_part_struct(
-      part_tuple, np_part_mass, /*np_velocities*/ NULL, np_mask, npart, ndim);
-  if (part_props == NULL) {
-    return NULL;
+  /**
+   * @brief Computes an integrated SED for a collection of particles.
+   *
+   * @param np_grid_spectra: The SPS spectra array.
+   * @param grid_tuple: The tuple containing arrays of grid axis properties.
+   * @param part_tuple: The tuple of particle property arrays (in the same
+   * order as grid_tuple).
+   * @param np_part_mass: The particle mass array.
+   * @param np_velocities: The velocities array.
+   * @param np_ndims: The size of each grid axis.
+   * @param ndim: The number of grid axes.
+   * @param npart: The number of particles.
+   * @param nlam: The number of wavelength elements.
+   * @param vel_shift: bool flag whether to consider doppler shift in spectra
+   * computation. Defaults to False
+   * @param c: speed of light
+   */
+  PyObject *compute_part_seds_with_vel_shift(PyObject * self, PyObject * args) {
+
+    double start_time = tic();
+    double setup_start = tic();
+
+    /* We don't need the self argument but it has to be there. Tell the
+     * compiler we don't care. */
+    (void)self;
+
+    int ndim, npart, nlam, nthreads;
+    PyObject *grid_tuple, *part_tuple;
+    PyObject *py_vel_shift;
+    PyObject *py_c;
+    PyArrayObject *np_grid_spectra, *np_lam;
+    PyArrayObject *np_velocities;
+    PyArrayObject *np_part_mass, *np_ndims;
+    PyArrayObject *np_mask, *np_lam_mask;
+    char *method;
+
+    if (!PyArg_ParseTuple(args, "OOOOOOOiiisiOOO", &np_grid_spectra, &np_lam,
+                          &grid_tuple, &part_tuple, &np_part_mass,
+                          &np_velocities, &np_ndims, &ndim, &npart, &nlam,
+                          &method, &nthreads, &py_c, &np_mask, &np_lam_mask)) {
+      return NULL;
+    }
+
+    /* Extract the grid struct. */
+    struct grid *grid_props = get_spectra_grid_struct(
+        grid_tuple, np_ndims, np_grid_spectra, np_lam, np_lam_mask, ndim, nlam);
+    if (grid_props == NULL) {
+      return NULL;
+    }
+
+    /* Extract the particle struct. */
+    struct particles *part_props = get_part_struct(
+        part_tuple, np_part_mass, np_velocities, np_mask, npart, ndim);
+    if (part_props == NULL) {
+      return NULL;
+    }
+
+    /* Allocate the spectra. */
+    double *spectra = calloc(npart * nlam, sizeof(double));
+    if (spectra == NULL) {
+      PyErr_SetString(PyExc_MemoryError,
+                      "Could not allocate memory for spectra.");
+      return NULL;
+    }
+
+    /* Convert c to double */
+    double c = PyFloat_AsDouble(py_c);
+
+    toc("Extracting Python data", setup_start);
+
+    /* With everything set up we can compute the spectra for each particle
+     * using the requested method. */
+    if (strcmp(method, "cic") == 0) {
+      shifted_spectra_loop_cic(grid_props, part_props, spectra, nthreads, c);
+    } else if (strcmp(method, "ngp") == 0) {
+      shifted_spectra_loop_ngp(grid_props, part_props, spectra, nthreads, c);
+    } else {
+      PyErr_SetString(PyExc_ValueError, "Unknown grid assignment method (%s).");
+      return NULL;
+    }
+
+    /* Check we got the spectra sucessfully. (Any error messages will already
+     * be set) */
+    if (spectra == NULL) {
+      return NULL;
+    }
+
+    /* Compute the integrated spectra. */
+    double *integrated_spectra =
+        synth_malloc(nlam * sizeof(double), "integrated spectra");
+    memset(integrated_spectra, 0, nlam * sizeof(double));
+    get_integrated_spectra(integrated_spectra, spectra, npart, nlam, nthreads);
+
+    /* Clean up memory! */
+    free(part_props);
+    free(grid_props);
+
+    /* Construct the particle spectra output numpy array. */
+    npy_intp np_dims[2] = {
+        npart,
+        nlam,
+    };
+    PyArrayObject *out_spectra = (PyArrayObject *)PyArray_SimpleNewFromData(
+        2, np_dims, NPY_FLOAT64, spectra);
+
+    /* Construct the integrated spectra output numpy array. */
+    npy_intp np_dims_int[1] = {nlam};
+    PyArrayObject *out_integrated_spectra =
+        (PyArrayObject *)PyArray_SimpleNewFromData(1, np_dims_int, NPY_FLOAT64,
+                                                   integrated_spectra);
+
+    /* Construct the output tuple. */
+    PyObject *out_tuple =
+        Py_BuildValue("NN", out_spectra, out_integrated_spectra);
+
+    toc("Computing particle and integrated lnus (with velocity shift)",
+        start_time);
+
+    return out_tuple;
   }
 
-  /* Allocate the spectra. */
-  double *spectra = NULL;
-  int err =
-      posix_memalign((void **)&spectra, 64, grid_props->nlam * sizeof(double));
-  if (err != 0 || spectra == NULL) {
-    PyErr_SetString(PyExc_ValueError,
-                    "Failed to allocate aligned memory for spectra.");
-    return NULL;
-  }
-  bzero(spectra, grid_props->nlam * sizeof(double));
-  double *part_spectra = calloc(npart * nlam, sizeof(double));
-  if (part_spectra == NULL) {
-    PyErr_SetString(PyExc_MemoryError,
-                    "Could not allocate memory for spectra.");
-    return NULL;
-  }
-
-  toc("Extracting Python data", setup_start);
-
-  /* With everything set up we can compute the spectra for each particle
-   * using the requested method. */
-  if (strcmp(method, "cic") == 0) {
-    spectra_loop_cic(grid_props, part_props, spectra, part_spectra, nthreads);
-  } else if (strcmp(method, "ngp") == 0) {
-    spectra_loop_ngp(grid_props, part_props, spectra, part_spectra, nthreads);
-  } else {
-    PyErr_SetString(PyExc_ValueError, "Unknown grid assignment method (%s).");
-    return NULL;
-  }
-
-  /* Check we got the spectra sucessfully. (Any error messages will already
-   * be set) */
-  if (spectra == NULL) {
-    return NULL;
-  }
-  if (part_spectra == NULL) {
-    return NULL;
-  }
-
-  /* Clean up memory! */
-  free(part_props);
-  free(grid_props);
-
-  /* Construct the particle spectra output numpy array. */
-  npy_intp np_dims[2] = {
-      npart,
-      nlam,
+  /* Below is all the gubbins needed to make the module importable in Python.
+   */
+  static PyMethodDef SedMethods[] = {
+      {"compute_particle_seds", (PyCFunction)compute_particle_seds,
+       METH_VARARGS, "Method for calculating particle intrinsic spectra."},
+      {"compute_part_seds_with_vel_shift",
+       (PyCFunction)compute_part_seds_with_vel_shift, METH_VARARGS,
+       "Method for calculating particle intrinsic spectra accounting for "
+       "velocity shift."},
+      {NULL, NULL, 0, NULL}};
+
+  /* Make this importable. */
+  static struct PyModuleDef moduledef = {
+      PyModuleDef_HEAD_INIT,
+      "make_particle_sed",                   /* m_name */
+      "A module to calculate particle seds", /* m_doc */
+      -1,                                    /* m_size */
+      SedMethods,                            /* m_methods */
+      NULL,                                  /* m_reload */
+      NULL,                                  /* m_traverse */
+      NULL,                                  /* m_clear */
+      NULL,                                  /* m_free */
   };
-  PyArrayObject *out_spectra = (PyArrayObject *)PyArray_SimpleNewFromData(
-      2, np_dims, NPY_FLOAT64, part_spectra);
-
-  /* Construct the integrated spectra output numpy array. */
-  npy_intp np_dims_int[1] = {nlam};
-  PyArrayObject *out_integrated_spectra =
-      (PyArrayObject *)PyArray_SimpleNewFromData(1, np_dims_int, NPY_FLOAT64,
-                                                 spectra);
-
-  /* Construct the output tuple. */
-  PyObject *out_tuple =
-      Py_BuildValue("NN", out_spectra, out_integrated_spectra);
-
-  toc("Computing particle and integrated lnus", start_time);
-
-  return out_tuple;
-}
-
-/**
- * @brief Computes an integrated SED for a collection of particles.
- *
- * @param np_grid_spectra: The SPS spectra array.
- * @param grid_tuple: The tuple containing arrays of grid axis properties.
- * @param part_tuple: The tuple of particle property arrays (in the same
- * order as grid_tuple).
- * @param np_part_mass: The particle mass array.
- * @param np_velocities: The velocities array.
- * @param np_ndims: The size of each grid axis.
- * @param ndim: The number of grid axes.
- * @param npart: The number of particles.
- * @param nlam: The number of wavelength elements.
- * @param vel_shift: bool flag whether to consider doppler shift in spectra
- * computation. Defaults to False
- * @param c: speed of light
- */
-PyObject *compute_part_seds_with_vel_shift(PyObject *self, PyObject *args) {
-
-  double start_time = tic();
-  double setup_start = tic();
-
-  /* We don't need the self argument but it has to be there. Tell the
-   * compiler we don't care. */
-  (void)self;
-
-  int ndim, npart, nlam, nthreads;
-  PyObject *grid_tuple, *part_tuple;
-  PyObject *py_vel_shift;
-  PyObject *py_c;
-  PyArrayObject *np_grid_spectra, *np_lam;
-  PyArrayObject *np_velocities;
-  PyArrayObject *np_part_mass, *np_ndims;
-  PyArrayObject *np_mask, *np_lam_mask;
-  char *method;
-
-  if (!PyArg_ParseTuple(args, "OOOOOOOiiisiOOO", &np_grid_spectra, &np_lam,
-                        &grid_tuple, &part_tuple, &np_part_mass, &np_velocities,
-                        &np_ndims, &ndim, &npart, &nlam, &method, &nthreads,
-                        &py_c, &np_mask, &np_lam_mask)) {
-    return NULL;
-  }
-
-  /* Extract the grid struct. */
-  struct grid *grid_props = get_spectra_grid_struct(
-      grid_tuple, np_ndims, np_grid_spectra, np_lam, np_lam_mask, ndim, nlam);
-  if (grid_props == NULL) {
-    return NULL;
-  }
-
-  /* Extract the particle struct. */
-  struct particles *part_props = get_part_struct(
-      part_tuple, np_part_mass, np_velocities, np_mask, npart, ndim);
-  if (part_props == NULL) {
-    return NULL;
-  }
-
-  /* Allocate the spectra. */
-  double *spectra = calloc(npart * nlam, sizeof(double));
-  if (spectra == NULL) {
-    PyErr_SetString(PyExc_MemoryError,
-                    "Could not allocate memory for spectra.");
-    return NULL;
-  }
-
-  /* Convert c to double */
-  double c = PyFloat_AsDouble(py_c);
-
-  toc("Extracting Python data", setup_start);
-
-  /* With everything set up we can compute the spectra for each particle
-   * using the requested method. */
-  if (strcmp(method, "cic") == 0) {
-    shifted_spectra_loop_cic(grid_props, part_props, spectra, nthreads, c);
-  } else if (strcmp(method, "ngp") == 0) {
-    shifted_spectra_loop_ngp(grid_props, part_props, spectra, nthreads, c);
-  } else {
-    PyErr_SetString(PyExc_ValueError, "Unknown grid assignment method (%s).");
-    return NULL;
-  }
-
-  /* Check we got the spectra sucessfully. (Any error messages will already
-   * be set) */
-  if (spectra == NULL) {
-    return NULL;
-  }
-
-  /* Compute the integrated spectra. */
-  double *integrated_spectra =
-      synth_malloc(nlam * sizeof(double), "integrated spectra");
-  memset(integrated_spectra, 0, nlam * sizeof(double));
-  get_integrated_spectra(integrated_spectra, spectra, npart, nlam, nthreads);
-
-  /* Clean up memory! */
-  free(part_props);
-  free(grid_props);
-
-  /* Construct the particle spectra output numpy array. */
-  npy_intp np_dims[2] = {
-      npart,
-      nlam,
-  };
-  PyArrayObject *out_spectra = (PyArrayObject *)PyArray_SimpleNewFromData(
-      2, np_dims, NPY_FLOAT64, spectra);
-
-  /* Construct the integrated spectra output numpy array. */
-  npy_intp np_dims_int[1] = {nlam};
-  PyArrayObject *out_integrated_spectra =
-      (PyArrayObject *)PyArray_SimpleNewFromData(1, np_dims_int, NPY_FLOAT64,
-                                                 integrated_spectra);
-
-  /* Construct the output tuple. */
-  PyObject *out_tuple =
-      Py_BuildValue("NN", out_spectra, out_integrated_spectra);
-
-  toc("Computing particle and integrated lnus (with velocity shift)",
-      start_time);
-
-  return out_tuple;
-}
-
-/* Below is all the gubbins needed to make the module importable in Python.
- */
-static PyMethodDef SedMethods[] = {
-    {"compute_particle_seds", (PyCFunction)compute_particle_seds, METH_VARARGS,
-     "Method for calculating particle intrinsic spectra."},
-    {"compute_part_seds_with_vel_shift",
-     (PyCFunction)compute_part_seds_with_vel_shift, METH_VARARGS,
-     "Method for calculating particle intrinsic spectra accounting for "
-     "velocity shift."},
-    {NULL, NULL, 0, NULL}};
-
-/* Make this importable. */
-static struct PyModuleDef moduledef = {
-    PyModuleDef_HEAD_INIT,
-    "make_particle_sed",                   /* m_name */
-    "A module to calculate particle seds", /* m_doc */
-    -1,                                    /* m_size */
-    SedMethods,                            /* m_methods */
-    NULL,                                  /* m_reload */
-    NULL,                                  /* m_traverse */
-    NULL,                                  /* m_clear */
-    NULL,                                  /* m_free */
-};
-
-PyMODINIT_FUNC PyInit_particle_spectra(void) {
-  PyObject *m = PyModule_Create(&moduledef);
-  import_array();
-  return m;
-};+
+  PyMODINIT_FUNC PyInit_particle_spectra(void) {
+    PyObject *m = PyModule_Create(&moduledef);
+    import_array();
+    return m;
+  };