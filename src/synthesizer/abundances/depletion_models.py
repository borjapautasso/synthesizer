--- conflicted
+++ resolved
@@ -7,24 +7,16 @@
     (X/H)_{dust} = (1-D_{x})\times (X/H)_{total}
 """
 
-<<<<<<< HEAD
-available_patterns = ['Jenkins2009_Gunasekera2021', 
-                      'CloudyClassic', 
+available_patterns = ['Jenkins2009_Gunasekera2021',
+                      'CloudyClassic',
                       'Gutkin2016']
 
 
 class Jenkins2009_Gunasekera2021:
 
-=======
-# list of available models included in this module
-available_patterns = ["Jenkins2009", "CloudyClassic", "Gutkin2016"]
-
-
-class Jenkins2009:
->>>>>>> 81c069a1
     """
     Implemention of the Jenkins (2009) depletion pattern that is built into
-    cloudy23 as described by Gunasekera (2021). This modification adds in 
+    cloudy23 as described by Gunasekera (2021). This modification adds in
     additional elements that were not considered by Jenkins (2009).
 
     In this model the depletion (D_x) is written as:
@@ -68,12 +60,8 @@
         "Zn": (-0.61, -0.28, 0.56),
     }
 
-<<<<<<< HEAD
     def __init__(self, fstar=0.5, limit=1.0):
 
-=======
-    def __init__(self, fstar=0.5):
->>>>>>> 81c069a1
         """
         Initialise the class.
 
@@ -86,15 +74,10 @@
         for element, parameters in self.parameters.items():
             # unpack parameters. Despite convention I've chosen to use
             a_x, b_x, z_x = parameters
-<<<<<<< HEAD
             # calculate depletion, including limit
 
             depletion = np.min([limit, 10**(b_x + a_x * (fstar - z_x))])
             self.depletion[element] = depletion
-=======
-            # calculate depletion
-            self.depletion[element] = 10 ** (b_x + a_x * (fstar - z_x))
->>>>>>> 81c069a1
 
 
 class CloudyClassic:
