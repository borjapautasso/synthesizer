"""Load Simba galaxy data from a caesar file and snapshot

Method for loading galaxy and particle data for the [Simba](http://simba.roe.ac.uk/) simulation
"""
import h5py
import numpy as np

from astropy.cosmology import FlatLambdaCDM

from ..particle.galaxy import Galaxy


def load_Simba(
    directory=".",
    snap_name="snap_033.hdf5",
    caesar_name="fof_subhalo_tab_033.hdf5",
    caesar_directory=None,
    load_halo=False,
):
    """
    Load Simba galaxy data from a caesar file and snapshot

    Args:
        directory (string):
            data location
        snap_name (string):
            snapshot filename
        caesar_name (string):
            Subfind / FOF filename
        caesar_directory (string):
            optional argument specifying location of fof file
            if different to snapshot
        load_halo (bool, false):
            optional argument, whether to load galaxy or halo objects.
            If False (default), will load individual galaxies.

    Returns:
        galaxies (object):
            `ParticleGalaxy` object containing star and gas particles
    """

    with h5py.File(f"{directory}/{snap_name}", "r") as hf:
        form_time = hf["PartType4/StellarFormationTime"][:]
        coods = hf["PartType4/Coordinates"][:]
        masses = hf["PartType4/Masses"][:]

        imasses = np.ones(len(masses)) * 0.00155
        # * hf['Header'].attrs['MassTable'][1]

        _metals = hf["PartType4/Metallicity"][:]

        g_sfr = hf["PartType0/StarFormationRate"][:]
        g_h2fraction = hf["PartType0/FractionH2"][:]
        g_masses = hf["PartType0/Masses"][:]
        g_metals = hf["PartType0/Metallicity"][:][:, 0]
        g_coods = hf["PartType0/Coordinates"][:]
        g_hsml = hf["PartType0/SmoothingLength"][:]

        g_dustmass = hf["PartType0/Dust_Masses"][:]

        scale_factor = hf["Header"].attrs["Time"]
        Om0 = hf["Header"].attrs["Omega0"]
        h = hf["Header"].attrs["HubbleParam"]

    # convert units
    masses = (masses * 1e10) / h
    g_masses = (g_masses * 1e10) / h
    g_dustmass = (g_dustmass * 1e10) / h
    imasses = (imasses * 1e10) / h

<<<<<<< HEAD
    # create mask of star forming gas particles
    # star_forming = g_sfr > 0.0

=======
>>>>>>> f523372b
    # get individual and summed metallicity components
    s_oxygen = _metals[:, 4]
    s_hydrogen = 1 - np.sum(_metals[:, 1:], axis=1)
    metallicity = _metals[:, 0]

    # convert formation times to ages
    cosmo = FlatLambdaCDM(H0=h * 100, Om0=Om0)
    universe_age = cosmo.age(1.0 / scale_factor - 1)
    _ages = cosmo.age(1.0 / form_time - 1)
    ages = (universe_age - _ages).value * 1e9  # yr

    # check which kind of object we're loading
    if load_halo:
        obj_str = 'halo_data'
    else:
        obj_str = 'galaxy_data'

    if caesar_directory is None:
        caesar_directory = directory

    # get the star particle begin / end indices
    with h5py.File(f"{caesar_directory}/{caesar_name}", "r") as hf:
        begin = hf[f"{obj_str}/slist_start"][:]
        end = hf[f"{obj_str}/slist_end"][:]

    galaxies = [None] * len(begin)
    for i, (b, e) in enumerate(zip(begin, end)):
        # create the individual galaxy objects
        galaxies[i] = Galaxy()

        galaxies[i].load_stars(
            imasses[b:e],
            ages[b:e],
            metallicity[b:e],
            s_oxygen=s_oxygen[b:e],
            s_hydrogen=s_hydrogen[b:e],
            coordinates=coods[b:e, :],
            current_masses=masses[b:e],
        )

    # get the gas particle begin / end indices
    with h5py.File(f"{caesar_directory}/{caesar_name}", "r") as hf:
        begin = hf[f"{obj_str}/glist_start"][:]
        end = hf[f"{obj_str}/glist_end"][:]

    for i, (b, e) in enumerate(zip(begin, end)):

        # Use the H2 masses computed in Simba directly to
<<<<<<< HEAD
        # estimate the star forming gas mass and metallicity
=======
        # estimate the star forming gas mass and metallicity.
        # Alternative to setting star_forming property on
        # each gas particle
>>>>>>> f523372b
        h2_masses = g_masses[b:e] * g_h2fraction[b:e]
        galaxies[i].sf_gas_mass = np.sum(h2_masses)
        galaxies[i].sf_gas_metallicity =\
                np.sum(h2_masses * g_metals[b:e]) /\
                galaxies[i].sf_gas_mass
        
        galaxies[i].load_gas(
            coordinates=g_coods[b:e],
            masses=g_masses[b:e],
            metals=g_metals[b:e],
<<<<<<< HEAD
            # star_forming=star_forming[b:e],
=======
>>>>>>> f523372b
            smoothing_lengths=g_hsml[b:e],
            dust_masses=g_dustmass[b:e],
        )

    return galaxies<|MERGE_RESOLUTION|>--- conflicted
+++ resolved
@@ -68,12 +68,6 @@
     g_dustmass = (g_dustmass * 1e10) / h
     imasses = (imasses * 1e10) / h
 
-<<<<<<< HEAD
-    # create mask of star forming gas particles
-    # star_forming = g_sfr > 0.0
-
-=======
->>>>>>> f523372b
     # get individual and summed metallicity components
     s_oxygen = _metals[:, 4]
     s_hydrogen = 1 - np.sum(_metals[:, 1:], axis=1)
@@ -122,13 +116,9 @@
     for i, (b, e) in enumerate(zip(begin, end)):
 
         # Use the H2 masses computed in Simba directly to
-<<<<<<< HEAD
-        # estimate the star forming gas mass and metallicity
-=======
         # estimate the star forming gas mass and metallicity.
         # Alternative to setting star_forming property on
         # each gas particle
->>>>>>> f523372b
         h2_masses = g_masses[b:e] * g_h2fraction[b:e]
         galaxies[i].sf_gas_mass = np.sum(h2_masses)
         galaxies[i].sf_gas_metallicity =\
@@ -139,10 +129,6 @@
             coordinates=g_coods[b:e],
             masses=g_masses[b:e],
             metals=g_metals[b:e],
-<<<<<<< HEAD
-            # star_forming=star_forming[b:e],
-=======
->>>>>>> f523372b
             smoothing_lengths=g_hsml[b:e],
             dust_masses=g_dustmass[b:e],
         )
