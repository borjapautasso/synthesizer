"""A submodule containing the operations performed by an EmissionModel.

An emission models inherits each of there opertaion classes but will only
ever instantiate one. This is because operations are isolated to one per
model. The correct operation is instantiated in EmissionMode._init_operations.

These classes should not be used directly.
"""

import numpy as np
from unyt import Hz, erg, s

from synthesizer import exceptions
from synthesizer.emission_models.extractors.extractor import (
    DopplerShiftedParticleExtractor,
    IntegratedDopplerShiftedParticleExtractor,
    IntegratedParametricExtractor,
    IntegratedParticleExtractor,
    ParticleExtractor,
)
from synthesizer.emissions import LineCollection, Sed
from synthesizer.grid import Template
from synthesizer.parametric import BlackHole


class Extraction:
    """A class to define the extraction of spectra from a grid.

    Attributes:
        grid (Grid):
            The grid to extract from.
        extract (str):
            The key for the spectra to extract.
    """

    def __init__(self, grid, extract, vel_shift):
        """Initialise the extraction model.

        Args:
            grid (Grid):
                The grid to extract from.
            extract (str):
                The key for the spectra to extract.
            vel_shift (bool):
                Should the emission take into account the velocity shift due
                to peculiar velocities? (Particle Only!)
        """
        # Attach the grid
        self._grid = grid

        # What base key will we be extracting?
        self._extract = extract

        # Ensure the grid has the right key
        if extract not in grid.spectra and extract not in grid.lines:
            raise exceptions.MissingSpectraType(
                f"The Grid does not contain the key '{extract}' "
                f"(available types are {grid.available_spectra}."
            )

        # Should the emission take into account the velocity shift due to
        # peculiar velocities? (Particle Only!)
        self._use_vel_shift = vel_shift

    def _extract_spectra(
        self,
        this_model,
        emitters,
        spectra,
        particle_spectra,
        verbose,
        nthreads,
        grid_assignment_method,
    ):
        """Extract spectra from the grid.

        Args:
            this_model (EmissionModel):
                The emission model defining the extraction.
            emitters (dict):
                The emitters to extract the spectra for.
            spectra (dict):
                The dictionary to store the extracted spectra in.
            particle_spectra (dict):
                The dictionary to store the extracted particle spectra in.
            verbose (bool):
                Are we talking?
            nthreads (int):
                The number of threads to use when generating spectra.
            grid_assignment_method (str):
                The method to use when assigning particles to the grid.
                Options are 'cic' (cloud-in-cell) and 'ngp' (nearest
                grid point).

        Returns:
            dict:
                The dictionary of extracted spectra.
        """
        # Extract the label for this model
        label = this_model.label

        # Skip models for a different emitter
        if this_model.emitter not in emitters:
            return spectra, particle_spectra

        # Get the emitter
        emitter = emitters[this_model.emitter]

        # Do we have to define a property mask?
        this_mask = None
        for mask_dict in this_model.masks:
            this_mask = emitter.get_mask(**mask_dict, mask=this_mask)

        # Get the appropriate extractor
        if this_model.per_particle and this_model.vel_shift:
            extractor = DopplerShiftedParticleExtractor(
                this_model.grid,
                this_model.extract,
            )
        elif this_model.per_particle:
            extractor = ParticleExtractor(
                this_model.grid,
                this_model.extract,
            )
        elif this_model.vel_shift:
            extractor = IntegratedDopplerShiftedParticleExtractor(
                this_model.grid,
                this_model.extract,
            )
        elif emitter.is_parametric and not isinstance(emitter, BlackHole):
            extractor = IntegratedParametricExtractor(
                this_model.grid,
                this_model.extract,
            )
        else:
            extractor = IntegratedParticleExtractor(
                this_model.grid,
                this_model.extract,
            )

        sed = extractor.generate_lnu(
            emitter,
            this_model,
            mask=this_mask,
            lam_mask=this_model._lam_mask,
            grid_assignment_method=grid_assignment_method,
            nthreads=nthreads,
            do_grid_check=False,
        )

        # Store the spectra in the right place (integrating if we
        # need to)
        if this_model.per_particle:
            particle_spectra[label] = sed
            spectra[label] = sed.sum()
        else:
            spectra[label] = sed

        return spectra, particle_spectra

    def _extract_lines(
        self,
        line_ids,
        this_model,
        emitters,
        lines,
        particle_lines,
        verbose,
        nthreads,
        grid_assignment_method,
    ):
        """Extract lines from the grid.

        Args:
            line_ids (list):
                The line ids to extract.
            this_model (EmissionModel):
                The emission model defining the extraction.
            emitters (dict):
                The emitters to extract the lines for.
            lines (dict):
                The dictionary to store the extracted lines in.
            particle_lines (dict):
                The dictionary to store the extracted particle lines in.
            verbose (bool):
                Are we talking?
            nthreads (int):
                The number of threads to use when generating lines.
            grid_assignment_method (str):
                The method to use when assigning particles to the grid.
                Options are 'cic' (cloud-in-cell) and 'ngp' (nearest
                grid point).

        Returns:
            dict:
                The dictionary of extracted lines.
        """
        # We need to be certain that any composite lines we have been
        # passed are split into their constituent parts
        passed_line_ids = line_ids
        line_ids = []
        for lid in passed_line_ids:
            for ljd in lid.split(","):
                line_ids.append(ljd.strip())

        # Remove any duplicated lines, will give the user exactly what they
        # asked for, but there's not point doing extra work!
        line_ids = list(set(line_ids))

        # Extract the label for this model
        label = this_model.label

        # Skip models for a different emitter
        if this_model.emitter not in emitters:
            return lines, particle_lines

        # Check the attached grid has all the right lines in it
        missing_lines = set(line_ids) - set(this_model.grid.available_lines)
        if missing_lines:
            raise exceptions.MissingLines(
                f"The Grid does not contain the following lines: "
                f"{missing_lines}."
            )

        # Get the emitter
        emitter = emitters[this_model.emitter]

        # Do we have to define a property mask?
        this_mask = None
        for mask_dict in this_model.masks:
            this_mask = emitter.get_mask(**mask_dict, mask=this_mask)

        # Get the appropriate extractor
        if this_model.per_particle and this_model.vel_shift:
            extractor = DopplerShiftedParticleExtractor(
                this_model.grid,
                this_model.extract,
            )
        elif this_model.per_particle:
            extractor = ParticleExtractor(
                this_model.grid,
                this_model.extract,
            )
        elif this_model.vel_shift:
            extractor = IntegratedDopplerShiftedParticleExtractor(
                this_model.grid,
                this_model.extract,
            )
        elif emitter.is_parametric and not isinstance(emitter, BlackHole):
            extractor = IntegratedParametricExtractor(
                this_model.grid,
                this_model.extract,
            )
        else:
            extractor = IntegratedParticleExtractor(
                this_model.grid,
                this_model.extract,
            )

        # Get the lam_mask based on the line_ids that have been requested
        lam_mask = np.isin(extractor._grid.available_lines, line_ids)

        # Now combine the model's lam_mask with the requested lines
        # if it exists
        if this_model._lam_mask is not None:
            # Get the indices that would bin the lines into the
            # spectra grid wavelength array
            line_indices = np.digitize(
                extractor._line_lams,
                extractor._grid.lam,
            )

            # Remove any lines which are masked out in the lam_mask
            for ind in line_indices:
                if not this_model._lam_mask[ind]:
                    lam_mask[ind] = False

        out_lines = extractor.generate_line(
            emitter,
            this_model,
            mask=this_mask,
            lam_mask=lam_mask,
            grid_assignment_method=grid_assignment_method,
            nthreads=nthreads,
            do_grid_check=False,
        )

        # Ok, we have our lines but this contains all lines currentlty
        # with any not asked for set to zero. We need to filter this
        # down to just the lines we want. Note that this will also
        # handle composite lines
        if len(passed_line_ids) < out_lines.nlines:
            out_lines = out_lines[passed_line_ids]

        # Store the lines in the right place (integrating if we need to)
        if this_model.per_particle:
            particle_lines[label] = out_lines
            lines[label] = out_lines.sum()
        else:
            lines[label] = out_lines

        return lines, particle_lines

<<<<<<< HEAD
    def _extract_images(
        self,
        this_model,
        instrument,
        fov,
        img_type,
        do_flux,
        emitters,
        images,
        kernel,
        kernel_threshold,
        nthreads,
        limit_to,
    ):
        """Create an image for an extraction key.

        Args:
            this_model (EmissionModel):
                The model defining the extraction.
            instrument (Instrument):
                The instrument to use when generating images.
            fov (float):
                The field of view of the images.
            img_type (str):
                The type of image to generate.
            do_flux (bool):
                Are we generating flux images?
            emitters (dict):
                The emitters to generate the images for.
            images (dict):
                The dictionary to store the images in.
            kernel (str):
                The kernel to use when generating images.
            kernel_threshold (float):
                The threshold to use when generating images.
            nthreads (int):
                The number of threads to use when generating images.
            limit_to (str):
                Limit the images to a specific model.

        Returns:
            dict:
                The dictionary of image collections.
        """
        # Extract the label for this model
        label = this_model.label

        # Get the emitter
        emitter = emitters[this_model.emitter]

        # Store the resulting image collection
        images[label] = _generate_image_collection_generic(
            instrument,
            fov,
            img_type,
            do_flux,
            this_model.per_particle,
            kernel,
            kernel_threshold,
            nthreads,
            label,
            emitter,
        )

        return images

=======
>>>>>>> be788cda
    def _extract_summary(self):
        """Return a summary of an extraction model."""
        # Create a list to hold the summary
        summary = []

        # Populate the list with the summary information
        summary.append("Extraction model:")
        summary.append(f"  Grid: {self._grid.grid_name}")
        summary.append(f"  Extract key: {self._extract}")
        summary.append(f"  Use velocity shift: {self._use_vel_shift}")

        return summary

    def extract_to_hdf5(self, group):
        """Save the extraction model to an HDF5 group."""
        # Flag it's extraction
        group.attrs["type"] = "extraction"

        # Save the grid
        group.attrs["grid"] = self._grid.grid_name

        # Save the extract key
        group.attrs["extract"] = self._extract


class Generation:
    """A class to define the generation of spectra.

    This can be used either to generate spectra for dust emission with the
    intrinsic and attenuated spectra used to scale the emission or to simply
    get a spectra from a generator.

    Attributes:
        generator (EmissionModel):
            The emission generation model. This must define a get_spectra
            method.
        lum_intrinsic_model (EmissionModel):
            The intrinsic model to use deriving the dust
            luminosity when computing dust emission.
        lum_attenuated_model (EmissionModel):
            The attenuated model to use deriving the dust
            luminosity when computing dust emission.
    """

    def __init__(self, generator, lum_intrinsic_model, lum_attenuated_model):
        """Initialise the generation model.

        Args:
            generator (EmissionModel):
                The emission generation model. This must define a get_spectra
                method.
            lum_intrinsic_model (EmissionModel):
                The intrinsic model to use deriving the dust
                luminosity when computing dust emission.
            lum_attenuated_model (EmissionModel):
                The attenuated model to use deriving the dust
                luminosity when computing dust emission.
        """
        # Attach the emission generation model
        self._generator = generator

        # Attach the keys for the intrinsic and attenuated spectra to use when
        # computing the dust luminosity
        self._lum_intrinsic_model = lum_intrinsic_model
        self._lum_attenuated_model = lum_attenuated_model

    def _generate_spectra(
        self,
        this_model,
        emission_model,
        spectra,
        particle_spectra,
        lam,
        emitter,
    ):
        """Generate the spectra for a given model.

        Args:
            this_model (EmissionModel):
                The model to generate the spectra for.
            emission_model (EmissionModel):
                The root emission model.
            spectra (dict):
                The dictionary of spectra.
            particle_spectra (dict):
                The dictionary of particle
            lam (ndarray):
                The wavelength grid to generate the spectra on.
            emitter (dict):
                The emitter to generate the spectra for.

        Returns:
            dict:
                The dictionary of spectra.
        """
        # Unpack what we need for dust emission
        generator = this_model.generator
        per_particle = this_model.per_particle

        # If we have an empty emitter we can just return zeros (only applicable
        # when nparticles exists in the emitter)
        if getattr(emitter, "nparticles", 1) == 0:
            spectra[this_model.label] = Sed(
                lam,
                np.zeros(lam.size) * erg / s / Hz,
            )
            if per_particle:
                particle_spectra[this_model.label] = Sed(
                    lam,
                    np.zeros((emitter.nparticles, lam.size)) * erg / s / Hz,
                )
            return spectra, particle_spectra

        # Handle the dust emission case
        if this_model._is_dust_emitting:
            # Get the right spectra
            if per_particle:
                intrinsic = particle_spectra[
                    this_model.lum_intrinsic_model.label
                ]
                attenuated = particle_spectra[
                    this_model.lum_attenuated_model.label
                ]
            else:
                intrinsic = spectra[this_model.lum_intrinsic_model.label]
                attenuated = spectra[this_model.lum_attenuated_model.label]

            # Apply the dust emission model
            sed = generator.get_spectra(
                lam,
                intrinsic,
                attenuated,
            )

        elif this_model.lum_intrinsic_model is not None:
            # otherwise we are scaling by a single spectra
            sed = generator.get_spectra(
                lam,
                particle_spectra[this_model.lum_intrinsic_model.label]
                if per_particle
                else spectra[this_model.lum_intrinsic_model.label],
            )
        elif isinstance(generator, Template):
            # If we have a template we need to generate the spectra
            # for each model
            sed = generator.get_spectra(
                emitter.bolometric_luminosity,
            )

        else:
            # Otherwise we have a bog standard generation
            sed = generator.get_spectra(
                lam,
            )

        # Store the spectra in the right place (integrating if we need to)
        if per_particle:
            particle_spectra[this_model.label] = sed
            spectra[this_model.label] = sed.sum()
        else:
            spectra[this_model.label] = sed

        return spectra, particle_spectra

    def _generate_lines(
        self,
        this_model,
        emission_model,
        lines,
        particle_lines,
        emitter,
    ):
        """Generate the lines for a given model.

        This involves first generating the spectra and then extracting the
        emission at the line wavelengths.

        Args:
            this_model (EmissionModel):
                The model to generate the lines for.
            emission_model (EmissionModel):
                The root emission model.
            lines (dict):
                The dictionary of lines.
            particle_lines (dict):
                The dictionary of particle lines.
            emitter (Stars/BlackHoles/Galaxy):
                The emitter to generate the lines for.

        Returns:
            dict:
                The dictionary of lines.
        """
        per_particle = this_model.per_particle

        # Do we already have the spectra?
        if per_particle and this_model.label in emitter.particle_spectra:
            spectra = emitter.particle_spectra[this_model.label]
        elif this_model.label in emitter.spectra:
            spectra = emitter.spectra[this_model.label]
        else:
            raise exceptions.MissingSpectraType(
                "To generate a line using a generator the corresponding "
                "spectra must be generated first."
            )

        # Get the  previous line
        if (
            per_particle
            and this_model.lum_intrinsic_model.label in particle_lines
        ):
            prev_lines = particle_lines[this_model.lum_intrinsic_model.label]
        elif this_model.lum_intrinsic_model.label in lines:
            prev_lines = lines[this_model.lum_intrinsic_model.label]
        else:
            prev_lines = None

        # Get the wavelength of each line
        lams = prev_lines.lam

        # If the emitter is empty we can just return zeros. This is only
        # applicable when nparticles exists in the emitter
        if getattr(emitter, "nparticles", 1) == 0:
            # Create the zeroed luminosity and continuum arrays
            lums = np.zeros((0, len(lams))) * erg / s
            conts = np.zeros((0, len(lams))) * erg / s / Hz

            zeroed_lines = LineCollection(
                line_ids=prev_lines.line_ids,
                lam=lams,
                lum=lums,
                cont=conts,
            )

            if per_particle:
                particle_lines[this_model.label] = zeroed_lines
                lines[this_model.label] = zeroed_lines
            else:
                lines[this_model.label] = zeroed_lines

            return lines, particle_lines

        # Compute the new line
        out_lines = LineCollection(
            line_ids=prev_lines.line_ids,
            lam=lams,
            lum=np.zeros_like(prev_lines.luminosity),
            cont=spectra.get_lnu_at_lam(lams),
        )

        # Store the lines in the right place (integrating if we need to)
        if per_particle:
            particle_lines[this_model.label] = out_lines
            lines[this_model.label] = out_lines.sum()
        else:
            lines[this_model.label] = out_lines

        return lines, particle_lines

<<<<<<< HEAD
    def _generate_images(
        self,
        instrument,
        fov,
        this_model,
        img_type,
        do_flux,
        emitter,
        images,
        kernel,
        kernel_threshold,
        nthreads,
    ):
        """Create an image for a generation key.

        Args:
            instrument (Instrument):
                The instrument to use when generating images.
            fov (float):
                The field of view of the images.
            this_model (EmissionModel):
                The model to generate the images for.
            img_type (str):
                The type of image to generate.
            do_flux (bool):
                Are we generating flux images?
            emitter (dict):
                The emitter to generate the images for.
            images (dict):
                The dictionary to store the images in.
            kernel (str):
                The kernel to use when generating images.
            kernel_threshold (float):
                The threshold to use when generating images.
            nthreads (int):
                The number of threads to use when generating images.

        Returns:
            dict:
                The dictionary of image collections now containing the
                generated images.
        """
        # Store the resulting image collection
        images[this_model.label] = _generate_image_collection_generic(
            instrument,
            fov,
            img_type,
            do_flux,
            this_model.per_particle,
            kernel,
            kernel_threshold,
            nthreads,
            this_model.label,
            emitter,
        )

        return images

=======
>>>>>>> be788cda
    def _generate_summary(self):
        """Return a summary of a generation model."""
        # Create a list to hold the summary
        summary = []

        # Populate the list with the summary information
        summary.append("Generation model:")
        summary.append(f"  Emission generation model: {self._generator}")
        if (
            self.lum_intrinsic_model is not None
            and self.lum_attenuated_model is not None
        ):
            summary.append(
                f"  Dust luminosity: "
                f"{self._lum_intrinsic_model.label} - "
                f"{self._lum_attenuated_model.label}"
            )
        elif self.lum_intrinsic_model is not None:
            summary.append(f"  Scale by: {self._lum_intrinsic_model.label}")

        return summary

    def generate_to_hdf5(self, group):
        """Save the generation model to an HDF5 group."""
        # Flag it's generation
        group.attrs["type"] = "generation"

        # Save the generator
        group.attrs["generator"] = str(type(self._generator))

        # Save the dust luminosity models
        if self._lum_intrinsic_model is not None:
            group.attrs["lum_intrinsic_model"] = (
                self._lum_intrinsic_model.label
            )
        if self._lum_attenuated_model is not None:
            group.attrs["lum_attenuated_model"] = (
                self._lum_attenuated_model.label
            )


class Transformation:
    """A class to define the transformation of an emission.

    A transformation can include attenuation of the spectra by an extinction
    curve, or it can involve any scaling of the emission.

    A Transformer is needed to apply the transformation to the emission. This
    class must inherit from the Transformer base class (defined in
    emission_models/transformers/transformer.py) and must define the
    get_transformation method. This method should return an array the size
    of the input that can multiply the emission.

    Attributes:
        transformer (Transformer):
            The transformer to apply to the emission.
        apply_to (EmissionModel):
            The model to apply the transformer to.
    """

    def __init__(self, transformer, apply_to):
        """Initialise the dust attenuation model.

        Args:
            transformer (Transformer):
                The model defining the transformation.
            apply_to (EmissionModel):
                The model to apply the transformation to.
        """
        # Attach the transformer
        self._transformer = transformer

        # Attach the model to apply the transformer to
        self._apply_to = apply_to

    def _transform_emission(
        self,
        this_model,
        emissions,
        particle_emissions,
        emitter,
        this_mask,
    ):
        """Transform an emission.

        This can act on either an Sed or a LineCollection using dependency
        injection, i.e. the appropriate transform will be applied based
        on what is passed into it.

        Args:
            this_model (EmissionModel):
                The model defining the transformation.
            emissions (dict):
                The dictionary of emissions (Sed/LineCollection).
            particle_emissions (dict):
                The dictionary of particle emissions (Sed/LineCollection).
            emitter (Stars/BlackHoles):
                The emitter to transform the spectra for.
            this_mask (dict):
                The mask to apply to the spectra.

        Returns:
            dict:
                The dictionary of spectra.
        """
        # Get the spectra to apply dust to
        if this_model.per_particle:
            apply_to = particle_emissions[this_model.apply_to.label]
        else:
            apply_to = emissions[this_model.apply_to.label]

        # Apply the transform to the spectra
        emission = self.transformer._transform(
            apply_to,
            emitter,
            this_model,
            this_mask if this_model.per_particle else None,
            this_model.lam_mask,
        )

        # Store the spectra in the right place (integrating if we need to)
        if this_model.per_particle:
            particle_emissions[this_model.label] = emission
            emissions[this_model.label] = emission.sum()
        else:
            emissions[this_model.label] = emission

        return emissions, particle_emissions

<<<<<<< HEAD
    def _transform_images(
        self,
        instrument,
        fov,
        this_model,
        img_type,
        do_flux,
        emitter,
        images,
        kernel,
        kernel_threshold,
        nthreads,
    ):
        """Create an image for a transformation model.

        Args:
            instrument (Instrument):
                The instrument to use when generating images.
            fov (float):
                The field of view of the images.
            this_model (EmissionModel):
                The model to generate the images for.
            img_type (str):
                The type of image to generate.
            do_flux (bool):
                Are we generating flux images?
            emitter (dict):
                The emitter to generate the images for.
            images (dict):
                The dictionary to store the images in.
            kernel (str):
                The kernel to use when generating images.
            kernel_threshold (float):
                The threshold to use when generating images.
            nthreads (int):
                The number of threads to use when generating images.
            instrument (Instrument):
                The instrument to use when generating images.

        Returns:
            dict:
                The dictionary of image collections now containing the
                generated images.
        """
        # Store the resulting image collection
        images[this_model.label] = _generate_image_collection_generic(
            instrument,
            fov,
            img_type,
            do_flux,
            this_model.per_particle,
            kernel,
            kernel_threshold,
            nthreads,
            this_model.label,
            emitter,
        )

        return images

=======
>>>>>>> be788cda
    def _transform_summary(self):
        """Return a summary of a transformation model."""
        # Create a list to hold the summary
        summary = []

        # Populate the list with the summary information
        summary.append("Transformer model:")
        summary.append(f"  Transformer: {type(self.transformer)}")
        summary.append(f"  Apply to: {self._apply_to.label}")

        return summary

    def transformation_to_hdf5(self, group):
        """Save the transformation model to an HDF5 group."""
        # Flag it's dust attenuation
        group.attrs["type"] = "transformation"

        # Save the dust curve
        group.attrs["transformer"] = str(type(self._transformer))

        # Save the model to apply the dust curve to
        group.attrs["apply_to"] = self._apply_to.label


class Combination:
    """A class to define the combination of spectra.

    Attributes:
        combine (list):
            A list of models to combine.
    """

    def __init__(self, combine):
        """Initialise the combination model.

        Args:
            combine (list):
                A list of models to combine.
        """
        # Attach the models to combine
        self._combine = list(combine) if combine is not None else combine

    def _combine_spectra(
        self,
        emission_model,
        spectra,
        particle_spectra,
        this_model,
    ):
        """Combine the extracted spectra.

        Args:
            emission_model (EmissionModel):
                The root emission model. This is used to get a consistent
                wavelength grid.
            spectra (dict):
                The dictionary of spectra.
            particle_spectra (dict):
                The dictionary of particle spectra.
            this_model (EmissionModel):
                The model defining the combination.

        Returns:
            dict:
                The dictionary of spectra.
        """
        # Create an empty spectra to add to
        if this_model.per_particle:
            out_spec = Sed(
                emission_model.lam,
                lnu=np.zeros_like(
                    particle_spectra[this_model.combine[0].label]._lnu
                )
                * erg
                / s
                / Hz,
            )
        else:
            out_spec = Sed(
                emission_model.lam,
                lnu=np.zeros_like(spectra[this_model.combine[0].label]._lnu)
                * erg
                / s
                / Hz,
            )

        # Combine the spectra
        for combine_model in this_model.combine:
            if this_model.per_particle:
                nan_mask = np.isnan(particle_spectra[combine_model.label]._lnu)
                out_spec._lnu[~nan_mask] += particle_spectra[
                    combine_model.label
                ]._lnu[~nan_mask]
            else:
                nan_mask = np.isnan(spectra[combine_model.label]._lnu)
                out_spec._lnu[~nan_mask] += spectra[combine_model.label]._lnu[
                    ~nan_mask
                ]

        # Store the spectra in the right place (integrating if we need to)
        if this_model.per_particle:
            particle_spectra[this_model.label] = out_spec
            spectra[this_model.label] = out_spec.sum()
        else:
            spectra[this_model.label] = out_spec

        return spectra, particle_spectra

    def _combine_lines(
        self,
        emission_model,
        lines,
        particle_lines,
        this_model,
    ):
        """Combine the extracted lines.

        Args:
            emission_model (EmissionModel):
                The root emission model. This is used to get a consistent
                wavelength grid.
            lines (dict):
                The dictionary of lines.
            particle_lines (dict):
                The dictionary of particle lines.
            this_model (EmissionModel):
                The model defining the combination.

        Returns:
            dict:
                The dictionary of lines.
        """
        # Get the right out lines dict and create the right entry
        out_lines = {}

        # Get the right exist lines dict
        if this_model.per_particle:
            in_lines = particle_lines
        else:
            in_lines = lines

        # Loop over combination models adding the lines
        out_lines = in_lines[this_model.combine[0].label]
        for combine_model in this_model.combine[1:]:
            out_lines += in_lines[combine_model.label]

        # Store the lines in the right place (integrating if we need to)
        if this_model.per_particle:
            particle_lines[this_model.label] = out_lines
            lines[this_model.label] = out_lines.sum()
        else:
            lines[this_model.label] = out_lines

        return lines, particle_lines

    def _combine_images(
        self,
        images,
        this_model,
        instrument,
        fov,
        img_type,
        do_flux,
        emitters,
        kernel,
        kernel_threshold,
        nthreads,
    ):
        """Combine the images by addition.

        Args:
            images (dict):
                The dictionary of image collections.
            this_model (EmissionModel):
                The model defining the combination.
            instrument (Instrument):
                The instrument to use when generating images.
            fov (float):
                The field of view of the images.
            img_type (str):
                The type of image to generate.
            do_flux (bool):
                Are we generating flux images?
            emitters (dict):
                The emitters to generate the images for.
            kernel (str):
                The kernel to use when generating images.
            kernel_threshold (float):
                The threshold to use when generating images.
            nthreads (int):
                The number of threads to use when generating images.
        """
        # Check we saved the models we are combining
        missing = [
            model.label
            for model in this_model.combine
            if model.label not in images
        ]

        # Ok, we're missing some images. All other images that can be made
        # have been made
        if len(missing) > 0:
            raise exceptions.MissingImage(
                "Can't generate galaxy level images without saving the "
                f"spectra from the component models ({', '.join(missing)})."
            )

        # Get the image for each model we are combining
        combine_labels = []
        combine_images = []
        for model in this_model.combine:
            combine_labels.append(model.label)
            combine_images.append(images[model.label])

        # Get the first image to add to
        out_image = combine_images[0]

        # Combine the images
        # Again, we have a problem if any don't exist
        for img in combine_images[1:]:
            out_image += img

        # Store the image
        images[this_model.label] = out_image

        return images

    def _combine_summary(self):
        """Return a summary of a combination model."""
        # Create a list to hold the summary
        summary = []

        # Populate the list with the summary information
        summary.append("Combination model:")
        summary.append(
            "  Combine models: "
            f"{', '.join([model.label for model in self._combine])}"
        )

        return summary

    def combine_to_hdf5(self, group):
        """Save the combination model to an HDF5 group."""
        # Flag it's combination
        group.attrs["type"] = "combination"

        # Save the models to combine
        group.attrs["combine"] = [model.label for model in self._combine]<|MERGE_RESOLUTION|>--- conflicted
+++ resolved
@@ -301,75 +301,6 @@
 
         return lines, particle_lines
 
-<<<<<<< HEAD
-    def _extract_images(
-        self,
-        this_model,
-        instrument,
-        fov,
-        img_type,
-        do_flux,
-        emitters,
-        images,
-        kernel,
-        kernel_threshold,
-        nthreads,
-        limit_to,
-    ):
-        """Create an image for an extraction key.
-
-        Args:
-            this_model (EmissionModel):
-                The model defining the extraction.
-            instrument (Instrument):
-                The instrument to use when generating images.
-            fov (float):
-                The field of view of the images.
-            img_type (str):
-                The type of image to generate.
-            do_flux (bool):
-                Are we generating flux images?
-            emitters (dict):
-                The emitters to generate the images for.
-            images (dict):
-                The dictionary to store the images in.
-            kernel (str):
-                The kernel to use when generating images.
-            kernel_threshold (float):
-                The threshold to use when generating images.
-            nthreads (int):
-                The number of threads to use when generating images.
-            limit_to (str):
-                Limit the images to a specific model.
-
-        Returns:
-            dict:
-                The dictionary of image collections.
-        """
-        # Extract the label for this model
-        label = this_model.label
-
-        # Get the emitter
-        emitter = emitters[this_model.emitter]
-
-        # Store the resulting image collection
-        images[label] = _generate_image_collection_generic(
-            instrument,
-            fov,
-            img_type,
-            do_flux,
-            this_model.per_particle,
-            kernel,
-            kernel_threshold,
-            nthreads,
-            label,
-            emitter,
-        )
-
-        return images
-
-=======
->>>>>>> be788cda
     def _extract_summary(self):
         """Return a summary of an extraction model."""
         # Create a list to hold the summary
@@ -629,67 +560,6 @@
 
         return lines, particle_lines
 
-<<<<<<< HEAD
-    def _generate_images(
-        self,
-        instrument,
-        fov,
-        this_model,
-        img_type,
-        do_flux,
-        emitter,
-        images,
-        kernel,
-        kernel_threshold,
-        nthreads,
-    ):
-        """Create an image for a generation key.
-
-        Args:
-            instrument (Instrument):
-                The instrument to use when generating images.
-            fov (float):
-                The field of view of the images.
-            this_model (EmissionModel):
-                The model to generate the images for.
-            img_type (str):
-                The type of image to generate.
-            do_flux (bool):
-                Are we generating flux images?
-            emitter (dict):
-                The emitter to generate the images for.
-            images (dict):
-                The dictionary to store the images in.
-            kernel (str):
-                The kernel to use when generating images.
-            kernel_threshold (float):
-                The threshold to use when generating images.
-            nthreads (int):
-                The number of threads to use when generating images.
-
-        Returns:
-            dict:
-                The dictionary of image collections now containing the
-                generated images.
-        """
-        # Store the resulting image collection
-        images[this_model.label] = _generate_image_collection_generic(
-            instrument,
-            fov,
-            img_type,
-            do_flux,
-            this_model.per_particle,
-            kernel,
-            kernel_threshold,
-            nthreads,
-            this_model.label,
-            emitter,
-        )
-
-        return images
-
-=======
->>>>>>> be788cda
     def _generate_summary(self):
         """Return a summary of a generation model."""
         # Create a list to hold the summary
@@ -819,69 +689,6 @@
 
         return emissions, particle_emissions
 
-<<<<<<< HEAD
-    def _transform_images(
-        self,
-        instrument,
-        fov,
-        this_model,
-        img_type,
-        do_flux,
-        emitter,
-        images,
-        kernel,
-        kernel_threshold,
-        nthreads,
-    ):
-        """Create an image for a transformation model.
-
-        Args:
-            instrument (Instrument):
-                The instrument to use when generating images.
-            fov (float):
-                The field of view of the images.
-            this_model (EmissionModel):
-                The model to generate the images for.
-            img_type (str):
-                The type of image to generate.
-            do_flux (bool):
-                Are we generating flux images?
-            emitter (dict):
-                The emitter to generate the images for.
-            images (dict):
-                The dictionary to store the images in.
-            kernel (str):
-                The kernel to use when generating images.
-            kernel_threshold (float):
-                The threshold to use when generating images.
-            nthreads (int):
-                The number of threads to use when generating images.
-            instrument (Instrument):
-                The instrument to use when generating images.
-
-        Returns:
-            dict:
-                The dictionary of image collections now containing the
-                generated images.
-        """
-        # Store the resulting image collection
-        images[this_model.label] = _generate_image_collection_generic(
-            instrument,
-            fov,
-            img_type,
-            do_flux,
-            this_model.per_particle,
-            kernel,
-            kernel_threshold,
-            nthreads,
-            this_model.label,
-            emitter,
-        )
-
-        return images
-
-=======
->>>>>>> be788cda
     def _transform_summary(self):
         """Return a summary of a transformation model."""
         # Create a list to hold the summary
