"""A module for particle and parametric stars.

This should never be directly instantiated. Instead it is the parent class for
particle.Stars and parametric.Stars and contains attributes
and methods common between them.
"""

import numpy as np
from unyt import Lsun, Myr, unyt_quantity

from synthesizer import exceptions
from synthesizer.dust.attenuation import PowerLaw
from synthesizer.line import Line, LineCollection
from synthesizer.sed import Sed, plot_spectra
from synthesizer.units import Quantity
<<<<<<< HEAD
from synthesizer.warnings import deprecated
=======
from synthesizer.warnings import warn
>>>>>>> 32f5dbee


class StarsComponent:
    """
    The parent class for stellar components of a galaxy.

    This class contains the attributes and spectra creation methods which are
    common to both parametric and particle stellar components.

    This should never be instantiated directly.

    Attributes:

    """

    # Define quantities
    ages = Quantity()

    def __init__(
        self,
        ages,
        metallicities,
    ):
        """
        Initialise the StellarComponent.

        Args:
            ages (array-like, float)
                The age of each stellar particle/bin (particle/parametric).
            metallicities (array-like, float)
                The metallicity of each stellar particle/bin
                (particle/parametric).
        """

        # Define the spectra dictionary to hold the stellar spectra
        self.spectra = {}

        # Define the line dictionary to hold the stellar emission lines
        self.lines = {}

        # Define the photometry dictionaries to hold the stellar photometry
        self.photo_luminosities = {}
        self.photo_fluxes = {}

        # The common stellar attributes between particle and parametric stars
        self.ages = ages
        self.metallicities = metallicities

    def generate_lnu(self, *args, **kwargs):
        """
        This method is a prototype for generating spectra from SPS grids. It is
        redefined on the child classes.
        """
        raise Warning(
            (
                "generate_lnu should be overloaded by child classes:\n"
                "`particle.Stars`\n"
                "`parametric.Stars`\n"
                "You should not be seeing this!!!"
            )
        )

    def generate_line(self, *args, **kwargs):
        """
        This method is a prototype for generating lines from SPS grids. It is
        redefined on the child classes.
        """
        raise Warning(
            (
                "generate_line should be overloaded by child classes:\n"
                "`particle.Stars`\n"
                "`parametric.Stars`\n"
                "You should not be seeing this!!!"
            )
        )

    @deprecated
    def get_spectra_nebular_continuum(
        self,
        grid,
        fesc=0.0,
        fesc_LyA=1.0,
        young=None,
        old=None,
        **kwargs,
    ):
        """
        Generate the nebular continuum spectra. This is only invoked if
        fesc_LyA < 1.

        Args:
            grid (obj):
                Spectral grid object.
            fesc (float):
                Fraction of stellar emission that escapeds unattenuated from
                the birth cloud (defaults to 0.0).
            fesc_LyA (float)
                Fraction of Lyman-alpha emission that can escape unimpeded
                by the ISM/IGM.
            young (unyt_quantity):
                If not None, specifies age in Myr at which to filter
                for young star particles.
            old (unyt_quantity):
                If not None, specifies age in Myr at which to filter
                for old star particles.
            kwargs
                Any keyword arguments which can be passed to
                generate_lnu.

        Returns:
            numpy.ndarray
                The line contribution spectra.
        """

        # Make sure young and old in Myr, if provided
        young, old = self._check_young_old_units(young, old)

        # Generate contribution of line emission alone and reduce the
        # contribution of Lyman-alpha
        nebcont = self.generate_lnu(
            grid,
            spectra_name="nebular_continuum",
            old=old,
            young=young,
            **kwargs,
        )

        # Multiply by the Lyamn-continuum escape fraction
        nebcont *= 1 - fesc

        # Get index of Lyman-alpha
        idx = grid.get_nearest_index(1216.0, grid.lam)
        nebcont[idx] *= fesc_LyA  # reduce the contribution of Lyman-alpha

        return nebcont

    @deprecated
    def get_spectra_linecont(
        self,
        grid,
        fesc=0.0,
        fesc_LyA=1.0,
        young=None,
        old=None,
        **kwargs,
    ):
        """
        Generate the line contribution spectra. This is only invoked if
        fesc_LyA < 1.

        Args:
            grid (obj):
                Spectral grid object.
            fesc (float):
                Fraction of stellar emission that escapeds unattenuated from
                the birth cloud (defaults to 0.0).
            fesc_LyA (float)
                Fraction of Lyman-alpha emission that can escape unimpeded
                by the ISM/IGM.
            young (unyt_quantity):
                If not None, specifies age in Myr at which to filter
                for young star particles.
            old (unyt_quantity):
                If not None, specifies age in Myr at which to filter
                for old star particles.
            kwargs
                Any keyword arguments which can be passed to
                generate_lnu.

        Returns:
            numpy.ndarray
                The line contribution spectra.
        """

        # Make sure young and old in Myr, if provided
        young, old = self._check_young_old_units(young, old)

        # Generate contribution of line emission alone and reduce the
        # contribution of Lyman-alpha
        linecont = self.generate_lnu(
            grid,
            spectra_name="linecont",
            old=old,
            young=young,
            **kwargs,
        )

        # Multiply by the Lyamn-continuum escape fraction
        linecont *= 1 - fesc

        # Get index of Lyman-alpha
        idx = grid.get_nearest_index(1216.0, grid.lam)
        linecont[idx] *= fesc_LyA  # reduce the contribution of Lyman-alpha

        return linecont

    @deprecated
    def get_spectra_incident(
        self,
        grid,
        young=None,
        old=None,
        label="",
        **kwargs,
    ):
        """
        Generate the incident (equivalent to pure stellar for stars) spectra
        using the provided Grid.

        Args:
            grid (obj):
                Spectral grid object.
            young (unyt_quantity):
                If not None, specifies age in Myr at which to filter
                for young star particles.
            old (unyt_quantity):
                If not None, specifies age in Myr at which to filter
                for old star particles.
            label (string)
                A modifier for the spectra dictionary key such that the
                key is label + "_incident".
            kwargs
                Any keyword arguments which can be passed to
                generate_lnu.

        Returns:
            Sed
                An Sed object containing the stellar spectra.
        """

        # Make sure young and old in Myr, if provided
        young, old = self._check_young_old_units(young, old)

        # Get the incident spectra
        lnu = self.generate_lnu(
            grid,
            "incident",
            young=young,
            old=old,
            **kwargs,
        )

        # Create the Sed object
        sed = Sed(grid.lam, lnu)

        # Store the Sed object
        self.spectra[label + "incident"] = sed

        return sed

    @deprecated
    def get_spectra_transmitted(
        self,
        grid,
        fesc=0.0,
        young=None,
        old=None,
        label="",
        **kwargs,
    ):
        """
        Generate the transmitted spectra using the provided Grid. This is the
        emission which is transmitted through the gas as calculated by the
        photoionisation code.

        Args:
            grid (obj):
                Spectral grid object.
            fesc (float):
                Fraction of stellar emission that escapeds unattenuated from
                the birth cloud (defaults to 0.0).
            young (unyt_quantity):
                If not None, specifies age in Myr at which to filter
                for young star particles.
            old (unyt_quantity):
                If not None, specifies age in Myr at which to filter
                for old star particles.
            label (string)
                A modifier for the spectra dictionary key such that the
                key is label + "_transmitted".
            kwargs
                Any keyword arguments which can be passed to
                generate_lnu.

        Returns:
            Sed
                An Sed object containing the transmitted spectra.
        """

        # Make sure young and old in Myr, if provided
        young, old = self._check_young_old_units(young, old)

        # Get the transmitted spectra
        lnu = (1.0 - fesc) * self.generate_lnu(
            grid,
            "transmitted",
            young=young,
            old=old,
            **kwargs,
        )

        # Create the Sed object
        sed = Sed(grid.lam, lnu)

        # Store the Sed object
        self.spectra[label + "transmitted"] = sed

        return sed

    @deprecated
    def get_spectra_nebular(
        self,
        grid,
        fesc=0.0,
        young=None,
        old=None,
        label="",
        **kwargs,
    ):
        """
        Generate nebular spectra from a grid object and star particles.
        The grid object must contain a nebular component.

        Args:
            grid (obj):
                Spectral grid object.
            fesc (float):
                Fraction of stellar emission that escapeds unattenuated from
                the birth cloud (defaults to 0.0).
            young (unyt_quantity):
                If not None, specifies age in Myr at which to filter
                for young star particles.
            old (unyt_quantity):
                If not None, specifies age in Myr at which to filter
                for old star particles.
            label (string)
                A modifier for the spectra dictionary key such that the
                key is label + "_nebular".
            kwargs
                Any keyword arguments which can be passed to
                generate_lnu.

        Returns:
            Sed
                An Sed object containing the nebular spectra.
        """

        # Make sure young and old in Myr, if provided
        young, old = self._check_young_old_units(young, old)

        # Get the nebular emission spectra
        lnu = self.generate_lnu(
            grid,
            "nebular",
            young=young,
            old=old,
            **kwargs,
        )

        # Apply the escape fraction
        lnu *= 1 - fesc

        # Create the Sed object
        sed = Sed(grid.lam, lnu)

        # Store the Sed object
        self.spectra[label + "nebular"] = sed

        return sed

    @deprecated
    def get_spectra_reprocessed(
        self,
        grid,
        fesc=0.0,
        fesc_LyA=1.0,
        young=None,
        old=None,
        label="",
        verbose=False,
        **kwargs,
    ):
        """
        Generates the intrinsic spectra, this is the sum of the escaping
        radiation (if fesc>0), the transmitted emission, and the nebular
        emission. The transmitted emission is the emission that is
        transmitted through the gas. In addition to returning the intrinsic
        spectra this saves the incident, nebular, and escaped spectra.

        Note, if a grid that has not been post-processed through a
        photoionisation code is provided (i.e. grid.reprocessed=False) this
        will just call `get_spectra_incident`.

        Args:
            grid (obj):
                Spectral grid object.
            fesc (float):
                Fraction of stellar emission that escapeds unattenuated from
                the birth cloud (defaults to 0.0).
            fesc_LyA (float)
                Fraction of Lyman-alpha emission that can escape unimpeded
                by the ISM/IGM.
            young (unyt_quantity):
                If not None, specifies age in Myr at which to filter
                for young star particles.
            old (unyt_quantity):
                If not None, specifies age in Myr at which to filter
                for old star particles.
            label (string):
                A modifier for the spectra dictionary key such that the
                key is label + "_transmitted".
            verbose (bool):
                verbose output flag
            kwargs
                Any keyword arguments which can be passed to
                generate_lnu.

        Updates:
            incident:
            transmitted
            nebular
            reprocessed
            intrinsic

            if fesc>0:
                escaped

        Returns:
            Sed
                An Sed object containing the intrinsic spectra.
        """

        # Make sure young and old in Myr, if provided
        young, old = self._check_young_old_units(young, old)

        # Check if grid has been run through a photoionisation code
        if not grid.reprocessed:
            warn(
                "The grid you are using has not been post-processed "
                "through a photoionisation code. This method will "
                "just return the incident stellar emission. Are "
                "you sure this is the method you want to use?"
            )

            spec = self.get_spectra_incident(
                grid=grid,
                young=young,
                old=old,
                label=label,
                **kwargs,
            )

            self.spectra[f"{label}intrinsic"] = self.spectra[
                f"{label}incident"
            ]
            return spec

        # The incident emission
        incident = self.get_spectra_incident(
            grid,
            young=young,
            old=old,
            label=label,
            **kwargs,
        )

        # The emission which escapes the gas
        if fesc > 0:
            escaped = Sed(grid.lam, fesc * incident._lnu)

        # The stellar emission which **is** reprocessed by the gas
        transmitted = self.get_spectra_transmitted(
            grid,
            fesc,
            young=young,
            old=old,
            label=label,
            **kwargs,
        )

        # The nebular emission
        nebular = self.get_spectra_nebular(
            grid,
            fesc,
            young=young,
            old=old,
            label=label,
            **kwargs,
        )

        # If the Lyman-alpha escape fraction is <1.0 suppress it.
        if fesc_LyA < 1.0:
            # Get the new line contribution to the spectrum
            linecont = self.get_spectra_linecont(
                grid,
                fesc=fesc,
                fesc_LyA=fesc_LyA,
                **kwargs,
            )

            # Get the nebular continuum emission
            nebular_continuum = self.generate_lnu(
                grid,
                "nebular_continuum",
                young=young,
                old=old,
                **kwargs,
            )
            nebular_continuum *= 1 - fesc

            # Redefine the nebular emission
            nebular._lnu = linecont + nebular_continuum

        # The reprocessed emission, the sum of transmitted, and nebular
        reprocessed = nebular + transmitted

        # The intrinsic emission, the sum of escaped, transmitted, and nebular
        # if escaped exists other its simply the reprocessed
        if fesc > 0:
            intrinsic = reprocessed + escaped
        else:
            intrinsic = reprocessed

        if fesc > 0:
            self.spectra[f"{label}escaped"] = escaped
        self.spectra[f"{label}reprocessed"] = reprocessed
        self.spectra[f"{label}intrinsic"] = intrinsic

        return reprocessed

    @deprecated
    def get_spectra_screen(
        self,
        grid,
        tau_v,
        dust_curve=PowerLaw(slope=-1.0),
        young=None,
        old=None,
        label="",
        **kwargs,
    ):
        """
        Calculates dust attenuated spectra assuming a simple screen.
        This is disfavoured over using the pacman model but will be
        computationally faster. Note: this implicitly assumes fesc=0.0.

        Args:
            grid (object, Grid):
                The spectral grid object.
            tau_v (float):
                The V-band optical depth.
            dust_curve (object)
                Instance of a dust_curve from synthesizer.dust.attenuation.
            young (unyt_quantity):
                If not None, specifies age in Myr at which to filter
                for young star particles.
            old (unyt_quantity):
                If not None, specifies age in Myr at which to filter
                for old star particles.
            label (string)
                A modifier for the spectra dictionary key such that the
                key is label + "_transmitted".
            kwargs
                Any keyword arguments which can be passed to
                generate_lnu.

        Returns:
            Sed
                An Sed object containing the dust attenuated spectra.
        """

        # Make sure young and old in Myr, if provided
        young, old = self._check_young_old_units(young, old)

        # Generate intrinsic spectra using full star formation and metal
        # enrichment history or all particles
        # generates:
        #   - incident
        #   - escaped
        #   - transmitted
        #   - nebular
        #   - reprocessed = transmitted + nebular
        #   - intrinsic = transmitted + reprocessed
        self.get_spectra_reprocessed(
            grid,
            fesc=0.0,
            young=young,
            old=old,
            label=label,
            **kwargs,
        )

        # Apply the dust screen
        emergent = self.spectra[f"{label}intrinsic"].apply_attenuation(
            tau_v, dust_curve=dust_curve
        )

        # Store the Sed object
        self.spectra[f"{label}emergent"] = emergent

        return emergent

    @deprecated
    def get_spectra_pacman(
        self,
        grid,
        tau_v=1.0,
        dust_curve=PowerLaw(),
        alpha=-1.0,
        young_old_thresh=None,
        fesc=0.0,
        fesc_LyA=1.0,
        dust_emission_model=None,
        label="",
        **kwargs,
    ):
        """
        Calculates dust attenuated spectra assuming the PACMAN dust/fesc model
        including variable Lyman-alpha transmission. In this model some
        fraction (fesc) of the pure stellar emission is able to completely
        escaped the galaxy without reprocessing by gas or dust. The rest is
        assumed to be reprocessed by both gas and a screen of dust. If
        young_old_thresh is set then the individual and combined spectra will
        be generated for both young and old components. In this case it's
        necessary to provide an array of tau_v and alphas dscribing the ISM
        birth cloud components respectively. The young component feels
        attenuation from both the ISM and birth cloud while the old component
        only feels attenuation from the ISM.

        Args:
            grid (object, Grid):
                The spectral grid object.
            tau_v (float):
                The V-band optical depth.
            dust_curve (object)
                Instance of a dust_curve from synthesizer.dust.attenuation.
            alpha (float):
                The dust curve slope.
            young_old_thresh (unyt_quantity):
                The threshold for young/old stellar populations with units.
            fesc :(float):
                Lyman continuum escaped fraction.
            fesc_LyA (float):
                Lyman-alpha escaped fraction.
            label (string)
                A modifier for the spectra dictionary key such that the
                key is label + "_transmitted".
            dust_emisison_model (object)
                Instance of a dust_emission_model from
                synthesizer.dust.emission.
            kwargs
                Any keyword arguments which can be passed to
                generate_lnu.

        Raises:
            InconsistentArguments:
                Errors when more than two values for tau_v and alpha is
                passed for CF00 dust screen. In case of single dust
                screen, raises error for multiple optical depths or dust
                curve slope.

        Updates:
            incident
            escaped
            transmitted
            nebular
            reprocessed
            intrinsic
            attenuated
            emergent

            if dust_emission_model provided:
                dust
                total

            if CF00:
                young_incident
                young_escaped
                young_transmitted
                young_nebular
                young_reprocessed
                young_intrinsic
                young_attenuated
                young_emergent
                old_incident
                old_escaped
                old_transmitted
                old_nebular
                old_reprocessed
                old_intrinsic
                old_attenuated
                old_emergent

                if dust_emission_model provided:
                    young_dust
                    young_total
                    old_dust
                    old_total

        Returns:
            Sed
                A Sed object containing the emergent or total spectra depending
                on whether a dust_emission_model is provided.
        """

        # Ensure we have a compatible set of parameters
        if young_old_thresh:
            if (len(tau_v) > 2) or (len(alpha) > 2):
                raise exceptions.InconsistentArguments(
                    (
                        "Only 2 values for the optical depth or dust curve "
                        "slope are allowed for the CF00 model"
                    )
                )
        else:
            # If we don't have an age threshold we can't have multiple values
            # for tau_v and alpha
            if isinstance(tau_v, (list, tuple, np.ndarray)) or isinstance(
                alpha, (list, tuple, np.ndarray)
            ):
                raise exceptions.InconsistentArguments(
                    "Only singular values are supported for tau_v and alpha "
                    "in a single dust screen situation."
                )

        # If grid has photoinoisation outputs, use the reprocessed outputs
        if grid.reprocessed:
            reprocessed_name = "reprocessed"
        else:  # otherwise just use the intrinsic stellar spectra
            reprocessed_name = "intrinsic"

        # Generate intrinsic spectra for young and old particles
        # separately before summing them if we have been given
        # a threshold
        if young_old_thresh is not None:
            # Generates:
            #   - young_incident
            #   - young_escaped
            #   - young_transmitted
            #   - young_nebular
            #   - young_reprocessed = young_transmitted + young_nebular
            #   - young_intrinsic = young_transmitted + young_reprocessed
            #   - old_incident
            #   - old_escaped
            #   - old_transmitted
            #   - old_nebular
            #   - old_reprocessed = old_transmitted + old_nebular
            #   - old_intrinsic = old_transmitted + old_reprocessed
            #   - incident
            #   - escaped
            #   - transmitted
            #   - nebular
            #   - reprocessed = transmitted + nebular
            #   - intrinsic = transmitted + reprocessed

            # Generate the young gas reprocessed spectra
            # add a label so saves e.g. 'escaped_young' etc.
            self.get_spectra_reprocessed(
                grid,
                fesc,
                fesc_LyA=fesc_LyA,
                young=young_old_thresh,
                old=None,
                label="young_",
                **kwargs,
            )

            # Generate the old gas reprocessed spectra
            # add a label so saves e.g. 'escaped_old' etc.
            self.get_spectra_reprocessed(
                grid,
                fesc,
                fesc_LyA=fesc_LyA,
                young=None,
                old=young_old_thresh,
                label="old_",
                **kwargs,
            )

            # Combine young and old spectra (only if the grid has been
            # reprocessed through photoionisation code)
            if grid.reprocessed:
                self.spectra["incident"] = (
                    self.spectra["young_incident"]
                    + self.spectra["old_incident"]
                )
                self.spectra["transmitted"] = (
                    self.spectra["young_transmitted"]
                    + self.spectra["old_transmitted"]
                )
                self.spectra["nebular"] = (
                    self.spectra["young_nebular"] + self.spectra["old_nebular"]
                )
                self.spectra["reprocessed"] = (
                    self.spectra["young_reprocessed"]
                    + self.spectra["old_reprocessed"]
                )

            self.spectra["intrinsic"] = (
                self.spectra["young_intrinsic"] + self.spectra["old_intrinsic"]
            )
            if fesc > 0:
                self.spectra["escaped"] = (
                    self.spectra["young_escaped"] + self.spectra["old_escaped"]
                )
        else:
            # Generate intrinsic spectra for all particles
            # Generates:
            #   - incident
            #   - escaped
            #   - transmitted
            #   - nebular
            #   - reprocessed = transmitted + nebular
            #   - intrinsic = transmitted + reprocessed
            self.get_spectra_reprocessed(
                grid,
                fesc,
                fesc_LyA=fesc_LyA,
                young=None,
                old=None,
                **kwargs,
            )

        if np.isscalar(tau_v):
            # Single screen dust, no separate birth cloud attenuation
            # Generates:
            #   - attenuated
            #   - emergent

            # if dust_emission_model:
            #   - dust
            #   - total

            dust_curve.slope = alpha

            # Calculate the attenuated emission
            attenuated = self.spectra[reprocessed_name].apply_attenuation(
                tau_v, dust_curve=dust_curve
            )
            self.spectra["attenuated"] = attenuated

            self.spectra["attenuated"].measure_bolometric_luminosity()

            # Set emergent spectra based on fesc (for all particles)
            self.spectra["emergent"] = Sed(grid.lam)
            if fesc <= 0:
                self.spectra["emergent"]._lnu = self.spectra["attenuated"]._lnu
            else:
                self.spectra["emergent"]._lnu = (
                    self.spectra["escaped"]._lnu
                    + self.spectra["attenuated"]._lnu
                )

            # Force updating of the bolometric luminosity attribute. I don't
            # know why this is necessary.
            self.spectra["emergent"].measure_bolometric_luminosity()

            if dust_emission_model is not None:
                # Calculate the dust bolometric luminosity as the difference
                # between the emergent and incident bolometric luminosities.

                dust_bolometric_luminosity = (
                    self.spectra["incident"].bolometric_luminosity
                    - self.spectra["emergent"].bolometric_luminosity
                )

                if hasattr(dust_emission_model, "template"):
                    print("Using IR template models for dust emission")
                    if dust_emission_model.ldust is None:
                        dust_emission_model.ldust = (
                            dust_bolometric_luminosity.to(Lsun)
                        )

                    self.spectra["dust"] = dust_emission_model.get_spectra(
                        grid.lam
                    )

                else:
                    print(
                        "Using dust temperature based models for "
                        "dust emission"
                    )
                    # Get normalised dust spectrum, this is an synthesizer.sed.
                    # Sed object.
                    self.spectra["dust"] = dust_emission_model.get_spectra(
                        grid.lam
                    )

                    # scale the dust spectra by the dust_bolometric_luminosity
                    self.spectra[
                        "dust"
                    ]._lnu *= dust_bolometric_luminosity.value

                # define total as the sum of emergent and dust
                self.spectra["total"] = (
                    self.spectra["dust"] + self.spectra["emergent"]
                )

        elif np.isscalar(tau_v) is False:
            # Apply separate attenuation to both the young and old components.

            # Two screen dust, one for diffuse ISM, the other for birth cloud
            # dust.

            # Generates:
            #   - young_attenuated_BC
            #   - young_attenuated
            #   - young_emergent
            #   - old_attenuated
            #   - old_emergent
            #   - attenuated
            #   - emergent

            # if dust_emission_model:
            #   - young_dust
            #   - old_dust
            #   - young_total
            #   - old_total
            #   - total

            if np.isscalar(alpha):
                warn(
                    "Separate dust curve slopes for diffuse and "
                    "birth cloud dust not given. "
                    "Defaulting to dust_curve.slope (-1 if unmodified)"
                )
                alpha = [dust_curve.slope, dust_curve.slope]

            # Overwrite Nones with the dust_curve.slope value
            if alpha[0] is None:
                alpha[0] = dust_curve.slope
            if alpha[1] is None:
                alpha[1] = dust_curve.slope

            # Calculate attenuated spectra of young stars
            dust_curve.slope = alpha[1]  # use the BC slope
            young_attenuated_BC = self.spectra[
                f"young_{reprocessed_name}"
            ].apply_attenuation(tau_v[1], dust_curve=dust_curve)
            self.spectra["young_attenuated_BC"] = young_attenuated_BC

            dust_curve.slope = alpha[0]  # use the ISM slope
            young_attenuated = young_attenuated_BC.apply_attenuation(
                tau_v[0], dust_curve=dust_curve
            )
            self.spectra["young_attenuated"] = young_attenuated

            # Calculate attenuated spectra of old stars
            old_attenuated = self.spectra[
                f"old_{reprocessed_name}"
            ].apply_attenuation(tau_v[0], dust_curve=dust_curve)
            self.spectra["old_attenuated"] = old_attenuated

            # Get the combined attenuated spectra
            self.spectra["attenuated"] = young_attenuated + old_attenuated

            # Get the combined escaping spectra
            self.spectra["attenuated"] = young_attenuated + old_attenuated

            # Set emergent spectra based on fesc (for young and old particles)
            self.spectra["young_emergent"] = Sed(grid.lam)
            self.spectra["old_emergent"] = Sed(grid.lam)
            if fesc <= 0:
                self.spectra["young_emergent"]._lnu = self.spectra[
                    "young_attenuated"
                ]._lnu
                self.spectra["old_emergent"]._lnu = self.spectra[
                    "old_attenuated"
                ]._lnu
            else:
                self.spectra["young_emergent"]._lnu = (
                    self.spectra["young_escaped"]._lnu
                    + self.spectra["young_attenuated"]._lnu
                )
                self.spectra["old_emergent"]._lnu = (
                    self.spectra["old_escaped"]._lnu
                    + self.spectra["old_attenuated"]._lnu
                )

            # Combine emergent spectra for young and old stars
            self.spectra["emergent"] = (
                self.spectra["young_emergent"] + self.spectra["old_emergent"]
            )

            # Force updating of the bolometric luminosity attribute. I don't
            # know why this is necessary.
            self.spectra["young_emergent"].measure_bolometric_luminosity()
            self.spectra["old_emergent"].measure_bolometric_luminosity()

            if dust_emission_model is not None:
                if (not isinstance(dust_emission_model, list)) and (
                    not hasattr(dust_emission_model, "template")
                ):
                    warn(
                        "Separate dust emission model for diffuse and "
                        "birth cloud dust not given"
                    )

                    dust_emission_model = [
                        dust_emission_model,
                        dust_emission_model,
                    ]

                # Start with the birth cloud dust.
                dust_bolometric_luminosity = (
                    self.spectra["young_transmitted"].bolometric_luminosity
                    - self.spectra["young_attenuated_BC"].bolometric_luminosity
                )

                if hasattr(dust_emission_model, "template"):
                    ldust = dust_bolometric_luminosity.to(Lsun)
                else:
                    self.spectra["young_dust_BC"] = dust_emission_model[
                        1
                    ].get_spectra(grid.lam)

                    # Scale the dust spectra by the dust_bolometric_luminosity.
                    self.spectra[
                        "young_dust_BC"
                    ]._lnu *= dust_bolometric_luminosity.value

                # ISM dust heated by young stars. This is the difference
                # between the birth cloud and ISM attenuated spectra.
                dust_bolometric_luminosity = (
                    self.spectra["young_attenuated_BC"].bolometric_luminosity
                    - self.spectra["young_attenuated"].bolometric_luminosity
                )

                if hasattr(dust_emission_model, "template"):
                    ldust += dust_bolometric_luminosity.to(Lsun)
                else:
                    self.spectra["young_dust_ISM"] = dust_emission_model[
                        0
                    ].get_spectra(grid.lam)

                    # Scale the dust spectra by the dust_bolometric_luminosity.
                    self.spectra[
                        "young_dust_ISM"
                    ]._lnu *= dust_bolometric_luminosity.value

                    # Combine both dust components for young stars
                    self.spectra["young_dust"] = (
                        self.spectra["young_dust_BC"]
                        + self.spectra["young_dust_ISM"]
                    )

                # ISM dust heated by old stars.
                dust_bolometric_luminosity = (
                    self.spectra["old_transmitted"].bolometric_luminosity
                    - self.spectra["old_attenuated"].bolometric_luminosity
                )

                if hasattr(dust_emission_model, "template"):
                    ldust += dust_bolometric_luminosity.to(Lsun)
                    dust_emission_model.ldust = ldust

                    # making dust components from IR templates
                    # Better classified as diffuse dust and
                    # pdr dust
                    (
                        self.spectra["old_dust"],
                        self.spectra["young_dust"],
                    ) = dust_emission_model.get_spectra(
                        grid.lam, dust_components=True
                    )

                else:
                    self.spectra["old_dust"] = dust_emission_model[
                        0
                    ].get_spectra(grid.lam)

                    # Scale the dust spectra by the dust_bolometric_luminosity.
                    self.spectra[
                        "old_dust"
                    ]._lnu *= dust_bolometric_luminosity.value

                # Combine both dust components for young stars
                self.spectra["young_total"] = (
                    self.spectra["young_emergent"] + self.spectra["young_dust"]
                )

                # Combine both dust components for young stars
                self.spectra["old_total"] = (
                    self.spectra["old_emergent"] + self.spectra["old_dust"]
                )

                self.spectra["dust"] = (
                    self.spectra["young_dust"] + self.spectra["old_dust"]
                )

                self.spectra["total"] = (
                    self.spectra["young_total"] + self.spectra["old_total"]
                )

        # Return total spectra if a dust_emission_model is provided, otherwise
        # return the emergent spectra.
        if dust_emission_model is not None:
            return self.spectra["total"]
        else:
            return self.spectra["emergent"]

    @deprecated
    def get_spectra_CharlotFall(
        self,
        grid,
        tau_v_ISM=1.0,
        tau_v_BC=1.0,
        alpha_ISM=None,
        alpha_BC=None,
        young_old_thresh=10 * Myr,
        **kwargs,
    ):
        """
        Calculates dust attenuated spectra assuming the Charlot & Fall (2000)
        dust model. In this model young star particles are embedded in a
        dusty birth cloud and thus feel more dust attenuation. This is a
        wrapper around our more generic pacman method.

        Args:
            grid (Grid)
                The spectral grid object.
            tau_v_ISM (float)
                The ISM optical depth in the V-band.
            tau_v_BC (float)
                The birth cloud optical depth in the V-band.
            alpha_ISM (float)
                The slope of the ISM dust curve, (defaults to
                dust_curve.slope=-1, Recommended: -0.7 from MAGPHYS)
            alpha_BC (float)
                The slope of the birth cloud dust curve, (defaults to
                dust_curve.slope=-1, Recommended: -1.3 from MAGPHYS)
            young_old_thresh (unyt_quantity)
                The threshold for young/old stellar populations with units.
            kwargs
                Any keyword arguments which can be passed to
                generate_lnu.

        Returns:
            Sed
                A Sed object containing the dust attenuated spectra.
        """

        return self.get_spectra_pacman(
            grid,
            fesc=0,
            fesc_LyA=1,
            tau_v=[tau_v_ISM, tau_v_BC],
            alpha=[alpha_ISM, alpha_BC],
            young_old_thresh=young_old_thresh,
            **kwargs,
        )

    def get_line_intrinsic(
        self,
        grid,
        line_ids,
        fesc=0.0,
        mask=None,
        method="cic",
    ):
        """
        Get a LineCollection containing intrinsic lines.

        Args:
            grid (Grid):
                A Grid object.
            line_ids (list/str):
                A list of line_ids or a str denoting a single line.
                Doublets can be specified as a nested list or using a
                comma (e.g. 'OIII4363,OIII4959').
            fesc (float):
                The Lyman continuum escaped fraction, the fraction of
                ionising photons that entirely escaped.
            mask (array)
                A mask to apply to the particles (only applicable to particle)
            method (str)
                The method to use for the interpolation. Options are:
                'cic' - Cloud in cell
                'ngp' - Nearest grid point

        Returns:
            LineCollection
                A dictionary like object containing line objects.
        """
        # Handle the line ids
        if isinstance(line_ids, str):
            # If only one line specified convert to a list
            line_ids = [
                line_ids,
            ]
        elif isinstance(line_ids, (list, tuple)):
            # Convert all tuple or list line_ids to strings
            line_ids = [
                ", ".join(line_id)
                if isinstance(line_id, (list, tuple))
                else line_id
                for line_id in line_ids
            ]
        else:
            raise exceptions.InconsistentArguments(
                "line_ids must be a list, tuple or string"
            )

        # Dictionary holding Line objects
        lines = {}

        # Loop over the lines
        for line_id in line_ids:
            # Compute the line object
            line = self.generate_line(
                grid=grid,
                line_id=line_id,
                fesc=fesc,
                mask=mask,
                method=method,
            )

            # Store this line
            lines[line.id] = line

        # Create a line collection
        line_collection = LineCollection(lines)

        # Associate that line collection with the Stars object
        if "intrinsic" not in self.lines:
            self.lines["intrinsic"] = line_collection
        else:
            self.lines["intrinsic"] = self.lines["intrinsic"].concatenate(
                line_collection
            )

        return line_collection

    def get_line_attenuated(
        self,
        grid,
        line_ids,
        fesc=0.0,
        tau_v_nebular=None,
        tau_v_stellar=None,
        dust_curve_nebular=PowerLaw(slope=-1.0),
        dust_curve_stellar=PowerLaw(slope=-1.0),
        mask=None,
        method="cic",
    ):
        """
        Get a LineCollection containing attenuated lines.

        Calculates attenuated properties (luminosity, continuum, EW) for a
        set of lines. Allows the nebular and stellar attenuation to be set
        separately.

        Args:
            grid (Grid)
                The Grid object.
            line_ids (list/str)
                A list of line_ids or a str denoting a single line. Doublets
                can be specified as a nested list or using a comma
                (e.g. 'OIII4363,OIII4959').
            fesc (float)
                The Lyman continuum escaped fraction, the fraction of
                ionising photons that entirely escaped.
            tau_v_nebular (float)
                V-band optical depth of the nebular emission.
            tau_v_stellar (float)
                V-band optical depth of the stellar emission.
            dust_curve_nebular (dust_curve)
                A dust_curve object specifying the dust curve.
                for the nebular emission
            dust_curve_stellar (dust_curve)
                A dust_curve object specifying the dust curve
                for the stellar emission.
            mask (array)
                A mask to apply to the particles (only applicable to particle)
            method (str)
                The method to use for the interpolation. Options are:
                'cic' - Cloud in cell
                'ngp' - Nearest grid point

        Returns:
            LineCollection
                A dictionary like object containing line objects.
        """
        # If the intrinsic lines haven't already been calculated and saved
        # then generate them
        if "intrinsic" not in self.lines:
            self.get_line_intrinsic(
                grid,
                line_ids,
                fesc=fesc,
                mask=mask,
                method=method,
            )
        else:
            old_lines = self.lines["intrinsic"]

            # Ok, well are all the requested lines in it?
            old_line_ids = set(old_lines.line_ids)
            if isinstance(line_ids, str):
                new_line_ids = set([line_ids]) - old_line_ids
            else:
                new_line_ids = set(line_ids) - old_line_ids

            # Combine the old collection with the newly requested lines
            self.get_line_intrinsic(
                grid,
                list(new_line_ids),
                fesc,
                mask=mask,
                method=method,
            )

        # Check that tau_v_nebular and tau_v_stellar are floats and raise
        # an exception otherwise.
        if not isinstance(tau_v_nebular, float):
            raise exceptions.InconsistentArguments(
                "tau_v_* must be a float (i.e. single value)."
            )

        if not isinstance(tau_v_stellar, float):
            raise exceptions.InconsistentArguments(
                "tau_v_* must be a float (i.e. single value)."
            )

        # Get the intrinsic lines now we're sure they are there
        intrinsic_lines = self.lines["intrinsic"]

        # Dictionary holding lines
        lines = {}

        # Loop over the intrinsic lines
        for line_id, intrinsic_line in intrinsic_lines.lines.items():
            # Skip lines we haven't been asked for
            if line_id not in line_ids:
                continue

            # Calculate attenuation
            T_nebular = dust_curve_nebular.get_transmission(
                tau_v_nebular, intrinsic_line._wavelength
            )
            T_stellar = dust_curve_stellar.get_transmission(
                tau_v_stellar, intrinsic_line._wavelength
            )

            # Apply attenuation
            luminosity = intrinsic_line.luminosity * T_nebular
            continuum = intrinsic_line.continuum * T_stellar

            # Create the line object
            line = Line(
                line_id=line_id,
                wavelength=intrinsic_line.wavelength,
                luminosity=luminosity,
                continuum=continuum,
            )

            lines[line_id] = line

        # Create a line collection
        line_collection = LineCollection(lines)

        # Associate that line collection with the Stars object
        if "attenuated" not in self.lines:
            self.lines["attenuated"] = line_collection
        else:
            self.lines["attenuated"] = self.lines["attenuated"].concatenate(
                line_collection
            )

        return line_collection

    def get_line_screen(
        self,
        grid,
        line_ids,
        fesc=0.0,
        tau_v=None,
        dust_curve=PowerLaw(slope=-1.0),
        mask=None,
        method="cic",
    ):
        """
        Get a LineCollection containing lines attenuated by a simple screen.

        Calculates attenuated properties (luminosity, continuum, EW) for a set
        of lines assuming a simple dust screen (i.e. both nebular and stellar
        emission feels the same dust attenuation). This is a wrapper around
        the more general method above.

        Args:
            grid (Grid)
                The Grid object.
            line_ids (list/str)
                A list of line_ids or a str denoting a single line. Doublets
                can be specified as a nested list or using a comma
                (e.g. 'OIII4363,OIII4959').
            fesc (float)
                The Lyman continuum escaped fraction, the fraction of
                ionising photons that entirely escaped.
            tau_v (float)
                V-band optical depth.
            dust_curve (dust_curve)
                A dust_curve object specifying the dust curve.
            mask (array)
                A mask to apply to the particles (only applicable to particle)
            method (str)
                The method to use for the interpolation. Options are:
                'cic' - Cloud in cell
                'ngp' - Nearest grid point

        Returns:
            LineCollection
                A dictionary like object containing line objects.
        """
        return self.get_line_attenuated(
            grid,
            line_ids,
            fesc=fesc,
            tau_v_nebular=tau_v,
            tau_v_stellar=tau_v,
            dust_curve_nebular=dust_curve,
            dust_curve_stellar=dust_curve,
            mask=mask,
            method=method,
        )

    def _check_young_old_units(self, young, old):
        """
        Checks whether the `young` and `old` arguments to many
        spectra generation methods are in the right units (Myr)

        Args:
            young (unyt_quantity):
                If not None, specifies age in Myr at which to filter
                for young star particles.
            old (unyt_quantity):
                If not None, specifies age in Myr at which to filter
                for old star particles.
        """

        if young is not None:
            if isinstance(young, (unyt_quantity)):
                young = young.to("Myr")
            else:
                raise exceptions.InconsistentArguments(
                    "young must be a unyt_quantity (i.e. a value with units)"
                )
        if old is not None:
            if isinstance(old, (unyt_quantity)):
                old = old.to("Myr")
            else:
                raise exceptions.InconsistentArguments(
                    "young must be a unyt_quantity (i.e. a value with units)"
                )

        return young, old

    def get_photo_luminosities(self, filters, verbose=True):
        """
        Calculate luminosity photometry using a FilterCollection object.

        Args:
            filters (filters.FilterCollection)
                A FilterCollection object.
            verbose (bool)
                Are we talking?

        Returns:
            photo_luminosities (dict)
                A dictionary of rest frame broadband luminosities.
        """
        # Loop over spectra in the component
        for spectra in self.spectra:
            # Create the photometry collection and store it in the object
            self.photo_luminosities[spectra] = self.spectra[
                spectra
            ].get_photo_luminosities(filters, verbose)

        return self.photo_luminosities

    def get_photo_fluxes(self, filters, verbose=True):
        """
        Calculate flux photometry using a FilterCollection object.

        Args:
            filters (object)
                A FilterCollection object.
            verbose (bool)
                Are we talking?

        Returns:
            (dict)
                A dictionary of fluxes in each filter in filters.
        """
        # Loop over spectra in the component
        for spectra in self.spectra:
            # Create the photometry collection and store it in the object
            self.photo_fluxes[spectra] = self.spectra[
                spectra
            ].get_photo_fluxes(filters, verbose)

        return self.photo_fluxes

    def plot_spectra(
        self,
        spectra_to_plot=None,
        show=False,
        ylimits=(),
        xlimits=(),
        figsize=(3.5, 5),
        **kwargs,
    ):
        """
        Plots either specific spectra (specified via spectra_to_plot) or all
        spectra on the child Stars object.

        Args:
            spectra_to_plot (string/list, string)
                The specific spectra to plot.
                    - If None all spectra are plotted.
                    - If a list of strings each specifc spectra is plotted.
                    - If a single string then only that spectra is plotted.
            show (bool)
                Flag for whether to show the plot or just return the
                figure and axes.
            ylimits (tuple)
                The limits to apply to the y axis. If not provided the limits
                will be calculated with the lower limit set to 1000 (100) times
                less than the peak of the spectrum for rest_frame (observed)
                spectra.
            xlimits (tuple)
                The limits to apply to the x axis. If not provided the optimal
                limits are found based on the ylimits.
            figsize (tuple)
                Tuple with size 2 defining the figure size.
            kwargs (dict)
                Arguments to the `sed.plot_spectra` method called from this
                wrapper.

        Returns:
            fig (matplotlib.pyplot.figure)
                The matplotlib figure object for the plot.
            ax (matplotlib.axes)
                The matplotlib axes object containing the plotted data.
        """
        # Handling whether we are plotting all spectra, specific spectra, or
        # a single spectra
        if spectra_to_plot is None:
            spectra = self.spectra
        elif isinstance(spectra_to_plot, list):
            spectra = {key: self.spectra[key] for key in spectra_to_plot}
        else:
            spectra = self.spectra[spectra_to_plot]

        return plot_spectra(
            spectra,
            show=show,
            ylimits=ylimits,
            xlimits=xlimits,
            figsize=figsize,
            draw_legend=isinstance(spectra, dict),
            **kwargs,
        )

    def get_mask(self, attr, thresh, op, mask=None):
        """
        This method is a prototype for generating masks for a stellar
        component. It is redefined on the child classes.
        """
        raise Warning(
            (
                "get_masks should be overloaded by child classes:\n"
                "`particle.Particles`\n"
                "`parametric.Stars`\n"
                "You should not be seeing this!!!"
            )
        )

    def get_spectra(
        self,
        emission_model,
        dust_curves=None,
        tau_v=None,
        fesc=None,
        mask=None,
        verbose=True,
        **kwargs,
    ):
        """
        Generate stellar spectra as described by the emission model.

        If the emission model defines a dust_curve or fesc and no overide
        is provided in the arguments to this function

        Args:
            emission_model (EmissionModel):
                The emission model to use.
            dust_curves (dict):
                An overide to the emisison model dust curves. Either:
                    - None, indicating the dust_curves defined on the emission
                      models should be used.
                    - A single dust curve to apply to all emission models.
                    - A dictionary of the form:
                          {<label>: <dust_curve instance>}
                      to use a specific dust curve instance with particular
                      properties.
            tau_v (dict):
                An overide to the dust model optical depth. Either:
                    - None, indicating the tau_v defined on the emission model
                        should be used.
                    - A float to use as the optical depth for all models.
                    - A dictionary of the form:
                            {<label>: float(<tau_v>)}
                        to use a specific optical depth with a particular
                        model or
                            {<label>: str(<attribute>)}
                        to use an attribute of the component as the optical
                        depth.
            fesc (dict):
                An overide to the emission model escape fraction. Either:
                    - None, indicating the fesc defined on the emission model
                      should be used.
                    - A float to use as the escape fraction for all models.
                    - A dictionary of the form:
                            {<label>: float(<fesc>)}
                      to use a specific escape fraction with a particular
                      model or
                            {<label>: str(<attribute>)}
                      to use an attribute of the component as the escape
                      fraction.
            mask (dict):
                An overide to the emission model mask. Either:
                    - None, indicating the mask defined on the emission model
                      should be used.
                    - A dictionary of the form:
                      {<label>: {"attr": <attr>, "thresh": <thresh>, "op":<op>}
                      to add a specific mask to a particular model.
            verbose (bool)
                Are we talking?
            kwargs (dict)
                Any additional keyword arguments to pass to the generator
                function.

        Returns:
            dict
                A dictionary of spectra which can be attached to the
                appropriate spectra attribute of the component
                (spectra/particle_spectra)
        """
        # Get the spectra
        self.spectra = emission_model._get_spectra(
            component=self,
            generator=self.generate_lnu,
            dust_curves=dust_curves,
            tau_v=tau_v,
            fesc=fesc,
            mask=mask,
            verbose=verbose,
            **kwargs,
        )

        return self.spectra[emission_model.label]<|MERGE_RESOLUTION|>--- conflicted
+++ resolved
@@ -13,11 +13,7 @@
 from synthesizer.line import Line, LineCollection
 from synthesizer.sed import Sed, plot_spectra
 from synthesizer.units import Quantity
-<<<<<<< HEAD
-from synthesizer.warnings import deprecated
-=======
-from synthesizer.warnings import warn
->>>>>>> 32f5dbee
+from synthesizer.warnings import deprecated, warn
 
 
 class StarsComponent:
