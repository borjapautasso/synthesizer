--- conflicted
+++ resolved
@@ -253,7 +253,12 @@
     )
 
 
-<<<<<<< HEAD
+@pytest.fixture
+def empty_sed(lam):
+    """Return an Sed instance."""
+    return Sed(lam=lam)
+
+
 # ================================= LINES =====================================
 
 
@@ -282,10 +287,4 @@
 @pytest.fixture
 def line_ratio_collection(test_grid):
     """Return a LineCollection with lines needed for common ratios."""
-    return test_grid.get_lines((1, 1))
-=======
-@pytest.fixture
-def empty_sed(lam):
-    """Return an Sed instance."""
-    return Sed(lam=lam)
->>>>>>> 2b151276
+    return test_grid.get_lines((1, 1))