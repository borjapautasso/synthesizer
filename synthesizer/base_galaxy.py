import numpy as np
import matplotlib.pyplot as plt
import cmasher as cmr

from .sed import Sed
from .dust import power_law
from . import exceptions
from .line import Line


class BaseGalaxy:
    """
    The base galaxy class
    """

    def __init__(self):
        raise Warning(("Instantiating a BaseGalaxy object is not "
                       "supported behaviour. Instead, you should "
                       "use one of the derived Galaxy classes:\n"
                       "`particle.galaxy.Galaxy`\n"
                       "`parametric.galaxy.Galaxy`\n")
                      )

    def generate_lnu(self):
        raise Warning(("generate_lnu should be overloaded by child classes:\n"
                       "`particle.galaxy.Galaxy`\n"
                       "`parametric.galaxy.Galaxy`\n"
                       "You should not be seeing this!!!")
                      )

    def get_spectra_stellar(
            self,
            grid,
            young=False,
            old=False,
            update=True
    ):
        """
        Generate the pure stellar spectra using the provided Grid

        Args:
            grid (obj):
                spectral grid object
            update (bool):
                flag for whether to update the `stellar` spectra
                inside the galaxy object `spectra` dictionary.
                These are the combined values of young and old.
            young (bool, float):
                if not False, specifies age in Myr at which to filter
                for young star particles
            old (bool, float):
                if not False, specifies age in Myr at which to filter
                for old star particles

        Returns:
            An Sed object containing the stellar spectra
        """

        lnu = self.generate_lnu(grid, 'stellar', young=young, old=old)

        sed = Sed(grid.lam, lnu)

        if update:
            self.spectra['stellar'] = sed

        return sed
    
    def get_spectra_incident(
            self,
            grid,
            young=False,
            old=False,
            update=True
    ):
        """
        Generate the incident (pure stellar for stars) spectra using the provided Grid

        Args:
            grid (obj):
                spectral grid object
            update (bool):
                flag for whether to update the `stellar` spectra
                inside the galaxy object `spectra` dictionary.
                These are the combined values of young and old.
            young (bool, float):
                if not False, specifies age in Myr at which to filter
                for young star particles
            old (bool, float):
                if not False, specifies age in Myr at which to filter
                for old star particles

        Returns:
            An Sed object containing the stellar spectra
        """

        lnu = self.generate_lnu(grid, 'incident', young=young, old=old)

        sed = Sed(grid.lam, lnu)

        if update:
            self.spectra['incident'] = sed

        return sed
    
    def get_spectra_transmitted(
        self,
        grid,
        fesc=0.0,
        young=False,
        old=False,
        update=True
    ):
        """
        Generate the transmitted spectra using the provided Grid

        Args:
            grid (obj):
                spectral grid object
            fesc (float):
                fraction of stellar emission that escapes unattenuated from
                the birth cloud (defaults to 0.0)
            update (bool):
                flag for whether to update the `stellar` spectra
                inside the galaxy object `spectra` dictionary.
                These are the combined values of young and old.
            young (bool, float):
                if not False, specifies age in Myr at which to filter
                for young star particles
            old (bool, float):
                if not False, specifies age in Myr at which to filter
                for old star particles

        Returns:
            An Sed object containing the stellar spectra
        """

        lnu = (1.-fesc)*self.generate_lnu(grid, 'transmitted', young=young, old=old)

        sed = Sed(grid.lam, lnu)

        if update:
            self.spectra['transmitted'] = sed

        return sed

    def get_spectra_nebular(
            self,
            grid,
            fesc=0.0, 
            update=True,
            young=False,
            old=False
    ):
        """
        Generate nebular spectra from a grid object and star particles.
        The grid object must contain a nebular component.

        Args:
            grid (obj):
                spectral grid object
            fesc (float):
                fraction of stellar emission that escapes unattenuated from
                the birth cloud (defaults to 0.0)
            update (bool):
                flag for whether to update the `intrinsic` and `attenuated`
                spectra inside the galaxy object `spectra` dictionary.
                These are the combined values of young and old.
            young (bool, float):
                if not False, specifies age in Myr at which to filter
                for young star particles
            old (bool, float):
                if not False, specifies age in Myr at which to filter
                for old star particles

        Returns:
            An Sed object containing the nebular spectra
        """

        lnu = self.generate_lnu(grid, 'nebular', young=young, old=old)

        lnu *= (1-fesc)

        sed = Sed(grid.lam, lnu)

        if update:
            self.spectra['nebular'] = sed

        return sed

    def get_spectra_intrinsic(
            self,
            grid,
            fesc=0.0,
            young=False,
            old=False,
            update=True
    ):
        """
        Generates the intrinsic spectra, i.e. the combination of the
         stellar and nebular emission, but not including dust.

        Args:
            grid (obj):
                spectral grid object
            fesc (float):
                fraction of stellar emission that escapes unattenuated from
                the birth cloud (defaults to 0.0)
            update (bool):
                flag for whether to update the `intrinsic`, `stellar` and
                `nebular` spectra inside the galaxy object `spectra`
                dictionary. These are the combined values of young and old.
            young (bool, float):
                if not False, specifies age in Myr at which to filter
                for young star particles
            old (bool, float):
                if not False, specifies age in Myr at which to filter
                for old star particles

        Returns:
            An Sed object containing the intrinsic spectra
        """

        # the stellar emission which **is not** reprocessed by the gas
        escape = fesc * self.get_spectra_transmitted(grid, update=update,
                                           young=young, old=old)
        

        # the stellar emission which **is** reprocessed by the gas
        transmitted = self.get_spectra_transmitted(grid, fesc, update=update,
                                           young=young, old=old)
        
        # the nebular emission 
        nebular = self.get_spectra_nebular(grid, fesc, update=update,
                                           young=young, old=old)

        sed = Sed(grid.lam, escape._lnu + transmitted._lnu + nebular._lnu)

        if update:
            self.spectra['escape'] = escape
            self.spectra['intrinsic'] = sed

        return sed

    def get_spectra_screen(
            self,
            grid,
<<<<<<< HEAD
            fesc=0.0,
            tauV=None,
=======
             fesc=0.0,
            tau_v=None,
>>>>>>> 2487c60b
            dust_curve=power_law({'slope': -1.}),
            young=False,
            old=False,                      
            update=True
    ):
        """
        Calculates dust attenuated spectra assuming a simple screen. This simply operates on the intrinsic spectrum.

        Args:
            grid (object, Grid):
                The spectral grid
            fesc (float):
                fraction of stellar emission that escapes unattenuated from
                the birth cloud (defaults to 0.0)
            tau_v (float):
                numerical value of dust attenuation
            dust_curve (object)
                instance of dust_curve
            young (bool, float):
                if not False, specifies age in Myr at which to filter
                for young star particles
            old (bool, float):
                if not False, specifies age in Myr at which to filter
                for old star particles                
            update (bool):
                flag for whether to update the `attenuated` spectra inside
                the galaxy object `spectra` dictionary. These are the
                combined values of young and old.

        Returns:
            An Sed object containing the dust attenuated spectra
        """

        # --- begin by calculating intrinsic spectra
        intrinsic = self.get_spectra_intrinsic(grid, update=update,
                                               fesc=fesc, young=young, old=old)

        if tau_v:
            T = dust_curve.attenuate(tau_v, grid.lam)
        else:
            T = 1.0

        sed = Sed(grid.lam, T * intrinsic._lnu)

        if update:
            self.spectra['attenuated'] = sed

        return sed

    def get_spectra_pacman(
            self,
            grid,
            dust_curve=power_law(),
            tau_v=1.,
            alpha=-1.,
            CF00=False,
            old=7.,
            young=7.,
            save_young_and_old=False,
            spectra_name='total',
            fesc=0.0,
            fesc_LyA=1.0,
            update=True,
    ):
        """
        Calculates dust attenuated spectra assuming the PACMAN dust/fesc model
        including variable Lyman-alpha transmission. In this model some
        fraction (fesc) of the pure stellar emission is able to completely
        escape the galaxy without reprocessing by gas or dust. The rest is
        assumed to be reprocessed by both gas and a screen of dust.

        CF00 allows to toggle extra attenaution for birth clouds
        following Charlot & Fall 2000.

        Args:
            grid  (object, Grid):
                The spectral grid
            dust_curve (object):
                instance of dust_curve
            fesc :(float):
                Lyman continuum escape fraction
            fesc_LyA (float):
                Lyman-alpha escape fraction
            tau_v (float):
                numerical value of dust attenuation
            alpha (float):
                numerical value of the dust curve slope
            CF00 (bool):
                Toggle Charlot and Fall 2000 dust attenuation
                Requires two values for tau_v and alpha

        Raises:
            InconsistentArguments:
                Errors when more than two values for tau_v and alpha is
                passed for CF00 dust screen. In case of single dust
                screen, raises error for multiple optical depths or dust
                curve slope.

        Returns:
            obj (Sed):
                A Sed object containing the dust attenuated spectra
        """

        if CF00:
            if (len(tau_v)>2) or (len(alpha)>2):
                exceptions.InconsistentArguments(
                    ("Only 2 values for the optical depth or dust curve "
                     "slope are allowed for CF00"))
        else:
            if isinstance(tau_v, (list, tuple, np.ndarray))\
                or isinstance(alpha, (list, tuple, np.ndarray)):
                exceptions.InconsistentArguments(
                    ("Only single value supported for tau_v and alpha in "
                     "case of single dust screen"))

        # --- begin by generating the pure stellar spectra
        self.spectra['stellar'] = self.get_spectra_stellar(grid, update=update)

        # --- this is the starlight that escapes any reprocessing
        self.spectra['escape'] = \
            Sed(grid.lam, fesc * self.spectra['stellar']._lnu)

        # --- this is the starlight after reprocessing by gas
        self.spectra['reprocessed_intrinsic'] = Sed(grid.lam)
        self.spectra['reprocessed_nebular'] = Sed(grid.lam)
        self.spectra['reprocessed_attenuated'] = Sed(grid.lam)
        self.spectra['total'] = Sed(grid.lam)

        if CF00:
            # splitting contribution from old and young stars
            nebcont_old = self.generate_lnu(
                grid, spectra_name='nebular_continuum',
                old=old, young=False)

            nebcont_yng = self.generate_lnu(
                grid, spectra_name='nebular_continuum',
                old=False, young=young)

            transmitted_old = self.generate_lnu(
                grid, spectra_name='transmitted',
                old=old, young=False)

            transmitted_yng = self.generate_lnu(
                grid, spectra_name='transmitted',
                old=False, young=young)
        else:
            nebcont = np.sum(grid.spectra['nebular_continuum'] * self.sfzh_,
                             axis=(0, 1))
            transmitted = np.sum(grid.spectra['transmitted'] * self.sfzh_,
                                 axis=(0, 1))

        if fesc_LyA < 1.0:
            # if Lyman-alpha escape fraction is specified reduce LyA luminosity
            if CF00:
                linecont_old = self.reduce_lya(grid, fesc_LyA, 
                                               young=False, old=old)
                linecont_yng = self.reduce_lya(grid, fesc_LyA, 
                                               young=young, old=False)

                reprocessed_intrinsic_old = (1.-fesc) * \
                    (linecont_old + nebcont_old + transmitted_old)
                reprocessed_intrinsic_yng = (1.-fesc) * \
                    (linecont_yng + nebcont_yng + transmitted_yng)

                reprocessed_nebular_old = (1.-fesc) * \
                    (linecont_old + nebcont_old)
                reprocessed_nebular_yng = (1.-fesc) * \
                    (linecont_yng + nebcont_yng)

                self.spectra['reprocessed_intrinsic']._lnu = \
                    reprocessed_intrinsic_old + reprocessed_intrinsic_yng
                self.spectra['reprocessed_nebular']._lnu = \
                    reprocessed_nebular_old + reprocessed_nebular_yng
                
            else:
                linecont = self.reduce_lya(grid, fesc_LyA)

                self.spectra['reprocessed_intrinsic']._lnu = (
                    1.-fesc) * (linecont + nebcont + transmitted)
                self.spectra['reprocessed_nebular']._lnu = (
                    1.-fesc) * (linecont + nebcont)

        if np.isscalar(tau_v):
            # single screen dust, no separate birth cloud attenuation
            dust_curve.params['slope'] = alpha

            # calculate dust attenuation
            T = dust_curve.attenuate(tau_v, grid.lam)
            
            self.spectra['reprocessed_attenuated']._lnu = \
                T*self.spectra['reprocessed_intrinsic']._lnu
            
            self.spectra['total']._lnu = self.spectra['escape']._lnu + \
                self.spectra['reprocessed_attenuated']._lnu
            
            # self.spectra['total']._lnu = self.spectra['attenuated']._lnu
        
        elif np.isscalar(tau_v) == False:
            # Two screen dust, one for diffuse other for birth cloud dust.
            if np.isscalar(alpha):
                print(("Separate dust curve slopes for diffuse and "
                        "birth cloud dust not given"))
                print(("Defaulting to alpha_ISM=-0.7 and alpha_BC=-1.4"
                        " (Charlot & Fall 2000)"))
                alpha = [-0.7, -1.4]

            self.spectra['reprocessed_attenuated'] = Sed(grid.lam)
            
            dust_curve.params['slope']=alpha[0]
            T_ISM = dust_curve.attenuate(tau_v[0], grid.lam)
            
            dust_curve.params['slope']=alpha[1]
            T_BC = dust_curve.attenuate(tau_v[1], grid.lam)

            T_yng = T_ISM * T_BC
            T_old = T_ISM

            self.spectra['reprocessed_attenuated']._lnu = \
                reprocessed_intrinsic_old * T_old + \
                reprocessed_intrinsic_yng * T_yng

            self.spectra['total']._lnu = self.spectra['escape']._lnu + \
                self.spectra['reprocessed_attenuated']._lnu

        else:
            self.spectra['total']._lnu = self.spectra['escape']._lnu + \
                self.spectra['reprocessed_intrinsic']._lnu
            
        if save_young_and_old:
            self.spectra['reprocessed_intrinsic_old'] = \
                Sed(grid.lam, reprocessed_intrinsic_old)
            self.spectra['reprocessed_intrinsic_yng'] = \
                Sed(grid.lam, reprocessed_intrinsic_yng)
            self.spectra['reprocessed_nebular_old'] = \
                Sed(grid.lam, reprocessed_nebular_old)
            self.spectra['reprocessed_nebular_yng'] = \
                Sed(grid.lam, reprocessed_nebular_yng)
        
        return self.spectra['total']
    
    def get_spectra_one_component(
            self,
            grid,
            dust_curve,
            tau_v,
            alpha,
            old=False,
            young=False,
            spectra_name='total'
    ):
        """
        One component dust screen model,
        with option for optical depths and
        dust attenuation slopes

        Args:

        Returns:

        """

        # calculate intrinsic sed for young and old stars
        intrinsic_sed = self.generate_lnu(grid, spectra_name=spectra_name,
                                          old=old, young=young)

        if np.isscalar(tau_v):
            dust_curve.params['slope'] = alpha
            T_total = dust_curve.attenuate(tau_v, grid.lam)
        else:
            T_total = np.ones(len(intrinsic_sed))
            for _tau_v, _alpha in zip(tau_v, alpha):
                dust_curve.params['slope'] = _alpha
                _T = dust_curve.attenuate(_tau_v, grid.lam)
                T_total *= _T

        return intrinsic_sed * T_total

    def get_spectra_CharlotFall(
            self,
            grid,
            dust_curve=power_law(),
            tau_v_ISM=1.,
            tau_v_BC=1.,
            alpha_ISM=-0.7,
            alpha_BC=-1.3,
            old=7.,
            young=7.,
            save_young_and_old=False,
            spectra_name='total',
            update=True
    ):
        """
        Calculates dust attenuated spectra assuming the Charlot & Fall (2000)
        dust model. In this model young star particles are embedded in a
        dusty birth cloud and thus feel more dust attenuation.

        Parameters
        ----------
        grid : obj (Grid)
            The spectral frid
        tau_v_ISM: float
            numerical value of dust attenuation due to the ISM in the V-band
        tau_v_BC: float
            numerical value of dust attenuation due to the BC in the V-band
        alpha_ISM: float
            slope of the ISM dust curve, -0.7 in MAGPHYS
        alpha_BC: float
            slope of the BC dust curve, -1.3 in MAGPHYS
        save_young_and_old: boolean
            flag specifying whether to save young and old

        Returns
        -------
        obj (Sed)
             A Sed object containing the dust attenuated spectra
        """

        if spectra_name not in grid.spectra.keys():
            print(F"{spectra_name} not in the data spectra grids\n")
            print("Available spectra_name values in grid are: ", 
                   grid.spectra.keys())
            ValueError(F"{spectra_name} not in the data spectra grids\n")

        sed_young = self.get_spectra_one_component(
            grid, dust_curve, tau_v=[tau_v_ISM, tau_v_BC], 
            alpha=[alpha_ISM, alpha_BC], 
            old=False, young=young, spectra_name=spectra_name)
        
        sed_old = self.get_spectra_one_component(
            grid, dust_curve, tau_v=tau_v_ISM, alpha=alpha_ISM, 
            old=old, young=False, spectra_name=spectra_name)

        if save_young_and_old:
            # calculate intrinsic sed for young and old stars
            intrinsic_sed_young = self.generate_lnu(
                grid, spectra_name=spectra_name, old=False, young=young)
            intrinsic_sed_old = self.generate_lnu(
                grid, spectra_name=spectra_name, old=old, young=False)

            self.spectra['intrinsic_young'] = intrinsic_sed_young
            self.spectra['intrinsic_old'] = intrinsic_sed_old

            self.spectra['attenuated_young'] = Sed(grid.lam, sed_young)
            self.spectra['attenuated_old'] = Sed(grid.lam, sed_old)

        sed = Sed(grid.lam, sed_young + sed_old)

        if update:
            self.spectra['attenuated'] = sed

        return sed

    def get_line_intrinsic(
            self,
            grid,
            line_ids,
            fesc=0.0,
            update=True
    ):
        """
        Calculates **intrinsic** properties (luminosity, continuum, EW)
        for a set of lines.

        Args:
            grid (object, Grid):
                A Grid object
            line_ids (list or str):
                A list of line_ids or a str denoting a single line.
                Doublets can be specified as a nested list or using a
                comma (e.g. 'OIII4363,OIII4959')
            fesc (float):
                The Lyman continuum escape fraction, the fraction of
                ionising photons that entirely escape

        Returns:
            lines (dictionary-like, object):
                A dictionary containing line objects.
        """

        # if only one line specified convert to a list to avoid writing a
        # longer if statement
        if type(line_ids) is str:
            line_ids = [line_ids]

        # dictionary holding Line objects
        lines = {}

        for line_id in line_ids:

            # if the line id a doublet in string form
            # (e.g. 'OIII4959,OIII5007') convert it to a list
            if type(line_id) is str:
                if len(line_id.split(',')) > 1:
                    line_id = line_id.split(',')

            # if the line_id is a str denoting a single line
            if isinstance(line_id, str):

                grid_line = grid.lines[line_id]
                wavelength = grid_line['wavelength']

                #  line luminosity erg/s
                luminosity = np.sum((1-fesc)*grid_line['luminosity'] *
                                    self.sfzh.sfzh, axis=(0, 1))

                #  continuum at line wavelength, erg/s/Hz
                continuum = np.sum(grid_line['continuum'] *
                                   self.sfzh.sfzh, axis=(0, 1))

                # NOTE: this is currently incorrect and should be made of the 
                # separated nebular and stellar continuum emission
                # 
                # proposed alternative
                # stellar_continuum = np.sum(
                #     grid_line['stellar_continuum'] * self.sfzh.sfzh, 
                #               axis=(0, 1))  # not affected by fesc
                # nebular_continuum = np.sum(
                #     (1-fesc)*grid_line['nebular_continuum'] * self.sfzh.sfzh, 
                #               axis=(0, 1))  # affected by fesc

            # else if the line is list or tuple denoting a doublet (or higher)
            elif isinstance(line_id, list) or isinstance(line_id, tuple):

                luminosity = []
                continuum = []
                wavelength = []

                for line_id_ in line_id:
                    grid_line = grid.lines[line_id_]

                    # wavelength [\AA]
                    wavelength.append(grid_line['wavelength'])

                    #  line luminosity erg/s
                    luminosity.append(
                        (1-fesc)*np.sum(grid_line['luminosity'] *
                                        self.sfzh.sfzh, axis=(0, 1)))

                    #  continuum at line wavelength, erg/s/Hz
                    continuum.append(np.sum(grid_line['continuum'] *
                                            self.sfzh.sfzh, axis=(0, 1)))

            else:
                # throw exception
                pass

            line = Line(line_id, wavelength, luminosity, continuum)
            lines[line.id] = line

        if update:
            self.lines[line.id] = line

        return lines

    def get_line_attenuated(
            self,
            grid,
            line_ids,
            fesc=0.0,
            tau_v_nebular=None,
            tau_v_stellar=None,
            dust_curve_nebular=power_law({'slope': -1.}),
            dust_curve_stellar=power_law({'slope': -1.}),
            update=True
    ):
        """
        Calculates attenuated properties (luminosity, continuum, EW) for a
        set of lines. Allows the nebular and stellar attenuation to be set
        separately.

        Parameters
        ----------
        grid : obj (Grid)
            The Grid
        line_ids : list or str
            A list of line_ids or a str denoting a single line. Doublets can be
            specified as a nested list or using a comma
            (e.g. 'OIII4363,OIII4959')
        fesc : float
            The Lyman continuum escape fraction, the fraction of
            ionising photons that entirely escape
        tau_v_nebular : float
            V-band optical depth of the nebular emission
        tau_v_stellar : float
            V-band optical depth of the stellar emission
        dust_curve_nebular : obj (dust_curve)
            A dust_curve object specifying the dust curve
            for the nebular emission
        dust_curve_stellar : obj (dust_curve)
            A dust_curve object specifying the dust curve
            for the stellar emission

        Returns
        -------
        lines : dictionary-like (obj)
             A dictionary containing line objects.
        """

        # if the intrinsic lines haven't already been calculated and saved 
        # then generate them
        if 'intrinsic' not in self.lines:
            intrinsic_lines = self.get_line_intrinsic(grid, line_ids,
                                                      fesc=fesc, update=update)
        else:
            intrinsic_lines = self.lines['intrinsic']

        # dictionary holding lines
        lines = {}

        for line_id, intrinsic_line in intrinsic_lines.items():

            # calculate attenuation
            T_nebular = dust_curve_nebular.attenuate(
                tau_v_nebular, intrinsic_line._wavelength)
            T_stellar = dust_curve_stellar.attenuate(
                tau_v_stellar, intrinsic_line._wavelength)

            luminosity = intrinsic_line._luminosity * T_nebular
            continuum = intrinsic_line._continuum * T_stellar

            line = Line(intrinsic_line.id, intrinsic_line._wavelength, 
                        luminosity, continuum)

            # NOTE: the above is wrong and should be separated into stellar
            # and nebular continuum components:
            # nebular_continuum = intrinsic_line._nebular_continuum * T_nebular
            # stellar_continuum = intrinsic_line._stellar_continuum * T_stellar
            # line = Line(intrinsic_line.id, intrinsic_line._wavelength, luminosity, nebular_continuum, stellar_continuum)

            lines[line.id] = line

        if update:
            self.lines['attenuated'] = lines

        return lines

    def get_line_screen(
            self,
            grid,
            line_ids,
            fesc=0.0,
            tau_v=None,
            dust_curve=power_law({'slope': -1.}),
            update=True
    ):
        """
        Calculates attenuated properties (luminosity, continuum, EW) for a set 
        of lines assuming a simple dust screen (i.e. both nebular and stellar 
        emission feels the same dust attenuation). This is a wrapper around 
        the more general method above.

        Args:
            grid : obj (Grid)
                The Grid
            line_ids : list or str
                A list of line_ids or a str denoting a single line. Doublets
                can be specified as a nested list or using a comma
                (e.g. 'OIII4363,OIII4959')
            fesc : float
                The Lyman continuum escape fraction, the fraction of
                ionising photons that entirely escape
            tau_v : float
                V-band optical depth
            dust_curve : obj (dust_curve)
                A dust_curve object specifying the dust curve for
                the nebular emission

        Returns:
            lines : dictionary-like (obj)
                A dictionary containing line objects.
        """

        return self.get_line_attenuated(
            grid, line_ids, fesc=fesc,
            tau_v_nebular=tau_v, tau_v_stellar=tau_v,
            dust_curve_nebular=dust_curve,
            dust_curve_stellar=dust_curve)   

    def T(self):
        """
        Calculate transmission as a function of wavelength

        Returns:
            transmission (array)
        """

        return self.spectra['attenuated'].lam, self.spectra['attenuated'].lnu/self.spectra['intrinsic'].lnu

    def Al(self):
        """
        Calculate attenuation as a function of wavelength
        
        Returns:
            attenuation (array)
        """

        lam, T = self.T()

        return lam, -2.5*np.log10(T)

    def A(self, l):
        """
        Calculate attenuation at a given wavelength

        Returns:
            attenuation (float)
        """

        lam, Al = self.Al()

        return np.interp(l, lam, Al)

    def A1500(self):
        """
        Calculate rest-frame FUV attenuation
        
        Returns:
            attenuation at rest-frame 1500 angstrom (float)
        """

        return self.A(1500.)

    def plot_spectra(self, show=False, 
                     spectra_to_plot=None, 
                     figsize=(3.5, 5)):
        """
        plots all spectra associated with a galaxy object
        
        Args:
            show (bool):
                flag for whether to show the plot or just return the
                figure and axes
            spectra_to_plot (None, list):
                list of named spectra to plot that are present in
                `galaxy.spectra`
            figsize (tuple):
                tuple with size 2 defining the figure size

        Returns:
            fig (object)
            ax (object)
        """

        fig = plt.figure(figsize=figsize)

        left = 0.15
        height = 0.6
        bottom = 0.1
        width = 0.8

        ax = fig.add_axes((left, bottom, width, height))

        if type(spectra_to_plot) != list:
            spectra_to_plot = list(self.spectra.keys())

        for sed_name in spectra_to_plot:
            sed = self.spectra[sed_name]
            ax.plot(np.log10(sed.lam), np.log10(sed.lnu), lw=1, alpha=0.8, label=sed_name)

        # ax.set_xlim([2.5, 4.2])
        # ax.set_ylim([27., 29.5])
        ax.legend(fontsize=8, labelspacing=0.0)
        ax.set_xlabel(r'$\rm log_{10}(\lambda/\AA)$')
        ax.set_ylabel(r'$\rm log_{10}(L_{\nu}/erg\ s^{-1}\ Hz^{-1} M_{\odot}^{-1})$')

        if show:
            plt.show()

        return fig, ax

    def plot_observed_spectra(self, cosmo, z, 
                              fc=None, 
                              show=False, 
                              spectra_to_plot=None, 
                              figsize=(3.5, 5.),
                              verbose=True):
        """ 
        plots all spectra associated with a galaxy object

        Args:

        Returns:
        """

        fig = plt.figure(figsize=figsize)

        left = 0.15
        height = 0.7
        bottom = 0.1
        width = 0.8

        ax = fig.add_axes((left, bottom, width, height))
        filter_ax = ax.twinx()

        if type(spectra_to_plot) != list:
            spectra_to_plot = list(self.spectra.keys())

        for sed_name in spectra_to_plot:
            sed = self.spectra[sed_name]
            sed.get_fnu(cosmo, z)
            ax.plot(sed.obslam, sed.fnu, lw=1, alpha=0.8, label=sed_name)
            print(sed_name)

            if fc:
                sed.get_broadband_fluxes(fc, verbose=verbose)
                for f in fc:
                    wv = f.pivwv()
                    filter_ax.plot(f.lam, f.t)
                    ax.scatter(wv, sed.broadband_fluxes[f.filter_code], zorder=4)

        # ax.set_xlim([5000., 100000.])
        # ax.set_ylim([0., 100])
        filter_ax.set_ylim([3,  0])
        ax.legend(fontsize=8, labelspacing=0.0)
        ax.set_xlabel(r'$\rm log_{10}(\lambda_{obs}/\AA)$')
        ax.set_ylabel(r'$\rm log_{10}(f_{\nu}/nJy)$')

        if show:
            plt.show()

        return fig, ax # , filter_ax<|MERGE_RESOLUTION|>--- conflicted
+++ resolved
@@ -244,13 +244,8 @@
     def get_spectra_screen(
             self,
             grid,
-<<<<<<< HEAD
             fesc=0.0,
-            tauV=None,
-=======
-             fesc=0.0,
             tau_v=None,
->>>>>>> 2487c60b
             dust_curve=power_law({'slope': -1.}),
             young=False,
             old=False,                      
