{
 "cells": [
  {
   "cell_type": "markdown",
   "metadata": {},
   "source": [
    "## Stellar Emission Models\n",
    "\n",
    "Below we describe a number of different emission models describing the emission from stars and their natal birth clouds. \n",
    "We provide details on each stellar model, as well as information on the keys from the underlying grid that are extracted where necessary.\n",
    "\n",
    "First, we need a `grid` to pass to each model; here we load our test grid:"
   ]
  },
  {
   "cell_type": "code",
   "execution_count": null,
   "metadata": {},
   "outputs": [],
   "source": [
    "from synthesizer.emission_models.attenuation import PowerLaw\n",
    "from synthesizer.emission_models.dust.emission import Blackbody\n",
    "from synthesizer.grid import Grid\n",
    "from unyt import Myr, dimensionless, kelvin\n",
    "\n",
    "# Get the grid which we'll need for extraction\n",
    "grid_dir = \"../../../../tests/test_grid\"\n",
    "grid_name = \"test_grid\"\n",
    "grid = Grid(grid_name, grid_dir=grid_dir)"
   ]
  },
  {
   "cell_type": "markdown",
   "metadata": {},
   "source": [
    "### IncidentEmission\n",
    "\n",
    "Incident emission is the pure stellar emission from a population of stars, usually defined by a SPS model. \n",
    "Incident emission has not been processed by natal birth clouds, or in any other way through a photoionisation code.\n",
    "\n",
    "Specifically, an incident emission model defines the extraction of the ``\"incident\"`` SPS spectra key from a grid file."
   ]
  },
  {
   "cell_type": "code",
   "execution_count": null,
   "metadata": {},
   "outputs": [],
   "source": [
    "from synthesizer.emission_models import IncidentEmission\n",
    "\n",
    "incident = IncidentEmission(grid=grid)\n",
    "print(incident)"
   ]
  },
  {
   "cell_type": "markdown",
   "metadata": {},
   "source": [
    "### LineContinuumEmission\n",
    "\n",
    "Line continuum emission defines the emission of lines from a stellar population, typically from the natal birth cloud surrounding young stars.\n",
    "Here we also use a *mask*, since nebular line emission is typically from young stars still surrounded by their birth cloud.\n",
    "\n",
    "Specifically, a line continuum model defines the extraction of the ``\"linecont\"`` reprocessed SPS spectra key from a grid file."
   ]
  },
  {
   "cell_type": "code",
   "execution_count": null,
   "metadata": {},
   "outputs": [],
   "source": [
    "from synthesizer.emission_models import LineContinuumEmission\n",
    "\n",
    "line_cont = LineContinuumEmission(\n",
    "    grid, fesc=0.8, mask_attr=\"ages\", mask_op=\"<\", mask_thresh=10 * Myr\n",
    ")\n",
    "print(line_cont)"
   ]
  },
  {
   "cell_type": "markdown",
   "metadata": {},
   "source": [
    "### TransmittedEmission \n",
    "\n",
    "Transmitted emission is the incident emission that is transmitted through the gas when reprocessed using a photoionisation model.\n",
    "Unlike incident emission, transmitted emission has little flux below the Lyman-limit, since it is typically absorbed by the neutral gas (depending on ``fesc``).\n",
    "\n",
    "A transmitted model defines the extraction of the ``\"transmitted\"`` reprocessed SPS spectra key from a grid file, with some escape fraction."
   ]
  },
  {
   "cell_type": "code",
   "execution_count": null,
   "metadata": {},
   "outputs": [],
   "source": [
    "from synthesizer.emission_models import TransmittedEmission\n",
    "\n",
    "transmitted = TransmittedEmission(grid=grid, fesc=0.1)\n",
    "print(transmitted)"
   ]
  },
  {
   "cell_type": "markdown",
   "metadata": {},
   "source": [
    "### EscapedEmission\n",
    "\n",
    "Escaped emission is the portion of the incident emission which, when reprocessed using a photoionsaition code, fully escapes without being affected by the gas.\n",
    "\n",
    "An escaped model defines the extraction of the ``\"transmitted\"`` reprocessed SPS spectra key from a grid file, with some escape fraction (i.e. ``escaped = fesc * incident``)."
   ]
  },
  {
   "cell_type": "code",
   "execution_count": null,
   "metadata": {},
   "outputs": [],
   "source": [
    "from synthesizer.emission_models import EscapedEmission\n",
    "\n",
    "escaped = EscapedEmission(grid, fesc=0.1)\n",
    "print(escaped)"
   ]
  },
  {
   "cell_type": "markdown",
   "metadata": {},
   "source": [
    "Notice here that the \"escape fraction\" for the escaped model is ``1 - fesc``, because escaped is the inverse of transmitted.\n",
    "\n",
    "### NebularContinuumEmission\n",
    "\n",
    "Nebular continuum emission is the continuum emission coming directly from the nebular birth cloud of a stellar population.\n",
    "A nebular continuum model defines the extraction of the ``\"nebular_continuum\"`` reprocessed SPS spectra key from a grid file.\n",
    "\n",
    "Like ``LineContinuum`` we also use a mask here, since nebular continuum is typically dominated by young stars still surrounded by their natal birth clouds.\n"
   ]
  },
  {
   "cell_type": "code",
   "execution_count": null,
   "metadata": {},
   "outputs": [],
   "source": [
    "from synthesizer.emission_models import NebularContinuumEmission\n",
    "\n",
    "nebular_cont = NebularContinuumEmission(\n",
    "    grid, fesc=0.2, mask_attr=\"ages\", mask_op=\"<\", mask_thresh=10 * Myr\n",
    ")\n",
    "print(nebular_cont)"
   ]
  },
  {
   "cell_type": "markdown",
   "metadata": {},
   "source": [
    "### NebularEmission\n",
    "\n",
    "Nebular emission is the emission from the gas surrounding a (typically young) stellar population.\n",
    "Unlike other models we've shown so far, ``NebularEmission`` comes in two forms depending on whether a Lyman-$\\alpha$ escape fraction is provided.\n",
    "If a Lyman-$\\alpha$ escape fraction less than 1.0 is passed then ``NebularEmission`` is the combination of ``LineContinuumEmission`` and ``NebularContinuum``.\n",
    "If not, it is an extraction of the ``\"nebular\"`` reprocessed SPS spectra.\n",
    "\n",
    "Again, as for ``LineContinuumEmission`` and ``NebularContinuum``, we'll include a mask for young stars."
   ]
  },
  {
   "cell_type": "code",
   "execution_count": null,
   "metadata": {},
   "outputs": [],
   "source": [
    "from synthesizer.emission_models import NebularEmission\n",
    "\n",
    "nebular_extract = NebularEmission(grid)\n",
    "print(nebular_extract)\n",
    "print()\n",
    "\n",
    "nebular_combined = NebularEmission(\n",
    "    grid,\n",
    "    fesc=0.1,\n",
    "    fesc_ly_alpha=0.8,\n",
    "    mask_attr=\"ages\",\n",
    "    mask_op=\"<\",\n",
    "    mask_thresh=10 * Myr,\n",
    ")\n",
    "print(nebular_combined)\n",
    "nebular_combined.plot_emission_tree()"
   ]
  },
  {
   "cell_type": "markdown",
   "metadata": {},
   "source": [
    "The ``NebularEmission`` model is our first example of a model model with child models (``LineCont`` and ``NebularContinuuum``).\n",
    "For more complex models like this we can plot the \"emission tree\" to visualise the model.\n",
    "When the model is eventually used to generate emission, the model will be traversed bottom to top (breadth first), generating each spectra in the tree.\n",
    "\n",
    "### ReprocessedEmission \n",
    "\n",
    "Reprocessed emission is the stellar emission which has been reprocessed by gas (i.e. the combination of the reprocessed spectra we saw above, transmitted and nebular).\n",
    "\n",
    "A reprocessed model defines the combination of ``TransmittedEmission`` and ``NebularEmission``."
   ]
  },
  {
   "cell_type": "code",
   "execution_count": null,
   "metadata": {},
   "outputs": [],
   "source": [
    "from synthesizer.emission_models import ReprocessedEmission\n",
    "\n",
    "reprocessed = ReprocessedEmission(grid, fesc=0.1, fesc_ly_alpha=0.8)\n",
    "print(reprocessed)\n",
    "reprocessed.plot_emission_tree()"
   ]
  },
  {
   "cell_type": "markdown",
   "metadata": {},
   "source": [
    "### IntrinsicEmission\n",
    "\n",
    "Intrinsic emission is the total stellar emission, including all photoionisation reprocessing, prior to dust attenuation.\n",
    "Effectively, intrinsic emission is the emission that is \"incident\" on the dust distribution.\n",
    "Note that this does not take account of any dust within the birth cloud; this is typically modelled internally within a photoionisation code.\n",
    "\n",
    "An intrinsic model defines the combination of ``EscapedEmission`` and ``ReprocessedEmission``."
   ]
  },
  {
   "cell_type": "code",
   "execution_count": null,
   "metadata": {},
   "outputs": [],
   "source": [
    "from synthesizer.emission_models import IntrinsicEmission\n",
    "\n",
    "intrinsic = IntrinsicEmission(grid, fesc=0.1, fesc_ly_alpha=1.0)\n",
    "print(intrinsic)\n",
    "intrinsic.plot_emission_tree()"
   ]
  },
  {
   "cell_type": "markdown",
   "metadata": {},
   "source": [
    "### EmergentEmission \n",
    "\n",
    "Emergent emission is the dust attenuated intrinsic emission, i.e. the stellar emission, post nebular attenuation and post dust attenuation.\n",
    "We haven't seen the Attenuation model yet, since this is a \"common\" model, and will be covered below.\n",
    "\n",
    "An emergent model is a combination of ``EscapedEmission`` and ``AttenuatedEmission``."
   ]
  },
  {
   "cell_type": "code",
   "execution_count": null,
   "metadata": {},
   "outputs": [],
   "source": [
    "from synthesizer.emission_models import EmergentEmission\n",
    "\n",
    "emergent = EmergentEmission(\n",
    "    grid=grid,\n",
    "    dust_curve=PowerLaw(slope=-1),\n",
    "    apply_dust_to=reprocessed,\n",
    "    tau_v=0.67,\n",
    "    fesc=0.2,\n",
    ")\n",
    "print(emergent)\n",
    "emergent.plot_emission_tree()"
   ]
  },
  {
   "cell_type": "markdown",
   "metadata": {},
   "source": [
    "### TotalEmission\n",
    "\n",
    "The Total emission is the combined emission from the stellar population (post dust attenuation) along with the thermal emission from dust.\n",
    "\n",
    "Once again, dust emission is a common model and is covered [here](common_models.ipynb). A total model is a combination of ``DustEmission`` and ``EmergentEmission``.\n"
   ]
  },
  {
   "cell_type": "code",
   "execution_count": null,
   "metadata": {},
   "outputs": [],
   "source": [
    "from synthesizer.emission_models import TotalEmission\n",
    "\n",
    "total = TotalEmission(\n",
    "    grid=grid,\n",
    "    dust_curve=PowerLaw(slope=-1),\n",
    "    tau_v=0.67,\n",
    "    fesc=0.2,\n",
    "    fesc_ly_alpha=0.7,\n",
    "    dust_emission_model=Blackbody(temperature=100 * kelvin),\n",
    ")\n",
    "print(total)\n",
    "total.plot_emission_tree()"
   ]
  },
  {
   "cell_type": "markdown",
   "metadata": {},
   "source": [
    "Note that omitting `dust_emission_model` when initialising `TotalEmission` will result in a simpler model, where `total` is identical to `emergent`.\n",
    "\n",
    "### CharlotFall2000\n",
    "\n",
    "In addition to the simpler models shown above we also provide three more complex emission models.\n",
    "The first of these follows [Charlot&Fall+2000](https://ui.adsabs.harvard.edu/abs/2000ApJ...539..718C/abstract), which splits the stellar population into young and old populations (with the threshold defined by ``age_pivot``), with specific dust attenuation parameters for each population."
   ]
  },
  {
   "cell_type": "code",
   "execution_count": null,
   "metadata": {},
   "outputs": [],
   "source": [
    "from synthesizer.emission_models import CharlotFall2000\n",
    "\n",
    "cf_model = CharlotFall2000(\n",
    "    grid=grid,\n",
    "    tau_v_ism=1.0,\n",
    "    tau_v_nebular=0.7,\n",
    "    dust_curve_ism=PowerLaw(slope=-0.7),\n",
    "    dust_curve_nebular=PowerLaw(slope=-1.3),\n",
    "    age_pivot=7 * dimensionless,\n",
    "    dust_emission_ism=Blackbody(temperature=50 * kelvin),\n",
    "    dust_emission_nebular=Blackbody(temperature=100 * kelvin),\n",
    ")\n",
    "print(cf_model)\n",
    "cf_model.plot_emission_tree(fontsize=6)"
   ]
  },
  {
   "cell_type": "markdown",
   "metadata": {},
   "source": [
    "If we omit the dust emission model then we get a simpler model with a root at ``\"emergent\"``."
   ]
  },
  {
   "cell_type": "code",
   "execution_count": null,
   "metadata": {},
   "outputs": [],
   "source": [
    "cf_model = CharlotFall2000(\n",
    "    grid=grid,\n",
    "    tau_v_ism=1.0,\n",
    "    tau_v_nebular=0.7,\n",
    "    dust_curve_ism=PowerLaw(slope=-0.7),\n",
    "    dust_curve_nebular=PowerLaw(slope=-1.3),\n",
    "    age_pivot=7 * dimensionless,\n",
    ")\n",
    "cf_model.plot_emission_tree()"
   ]
  },
  {
   "cell_type": "markdown",
   "metadata": {},
   "source": [
    "It's also possible to plot a subtree within a model by passing the root of the subtree. This is particularly helpful for models like `CharlotFall2000` which define a lot of extra spectra that don't necessarily appear in the main tree depending on the exact inputs. You can see this in the plots below which show the trees defining the \"extra\" spectra available when using ``CharlotFall2000`` (and indeed ``PacmanEmission`` and ``BimodelPacmanEmission`` which we'll cover shortly)."
   ]
  },
  {
   "cell_type": "code",
   "execution_count": null,
   "metadata": {},
   "outputs": [],
   "source": [
    "cf_model.plot_emission_tree(root=\"incident\")"
   ]
  },
  {
   "cell_type": "code",
   "execution_count": null,
   "metadata": {},
   "outputs": [],
   "source": [
    "cf_model.plot_emission_tree(root=\"transmitted\")"
   ]
  },
  {
   "cell_type": "code",
   "execution_count": null,
   "metadata": {},
   "outputs": [],
   "source": [
    "cf_model.plot_emission_tree(root=\"intrinsic\")"
   ]
  },
  {
   "cell_type": "code",
   "execution_count": null,
   "metadata": {},
   "outputs": [],
   "source": [
    "cf_model.plot_emission_tree(root=\"attenuated\")"
   ]
  },
  {
   "cell_type": "markdown",
   "metadata": {},
   "source": [
    "### PacmanEmission\n",
    "\n",
    "We also implement a general model which accounts for escape fractions.\n",
    "We call this the \"Pacman\" model.\n",
    "\n",
    "Pacman calculates dust attenuated spectra, including an escape fraction and variable Lyman-$\\alpha$ transmission.\n",
    "In this model, some fraction (``fesc``) of the pure stellar emission is able to completely escape the galaxy without reprocessing by gas or dust. The rest is assumed to be reprocessed by both gas and a screen of dust. \n",
    "\n",
    "The Pacman model has two forms: the first is the ``PacmanEmission`` model, which does not differentiate between young and old populations."
   ]
  },
  {
   "cell_type": "code",
   "execution_count": null,
   "metadata": {},
   "outputs": [],
   "source": [
    "from synthesizer.emission_models import PacmanEmission\n",
    "\n",
    "# Simple Pacman with dust emission\n",
    "simple_pc_model = PacmanEmission(\n",
    "    grid=grid,\n",
    "    tau_v=0.7,\n",
    "    dust_curve=PowerLaw(slope=-1.3),\n",
    "    dust_emission=Blackbody(temperature=100 * kelvin),\n",
    "    fesc=0.2,\n",
    "    fesc_ly_alpha=0.9,\n",
    ")\n",
    "simple_pc_model.plot_emission_tree()"
   ]
  },
  {
   "cell_type": "markdown",
   "metadata": {},
   "source": [
    "Again, omitting the ``dust_emission_model`` will result in a model with ``\"emergent\"`` at it's root."
   ]
  },
  {
   "cell_type": "markdown",
   "metadata": {},
   "source": [
    "### BiomodalPacmanEmission\n",
    "\n",
    "The second flavour of the Pacman model is the ``BimodalPacmanEmission`` model, which is the same as ``PacmanEmission`` in every other respect, but does differentiate between old and young populations, analogous to [Charlot&Fall+2000](https://ui.adsabs.harvard.edu/abs/2000ApJ...539..718C/abstract).\n",
    "The young component feels attenuation from both the ISM and birth clouds, while the old component only feels attenuation from the ISM."
   ]
  },
  {
   "cell_type": "code",
   "execution_count": null,
   "metadata": {},
   "outputs": [],
   "source": [
    "from synthesizer.emission_models import BimodalPacmanEmission\n",
    "\n",
    "pc_model = BimodalPacmanEmission(\n",
    "    grid=grid,\n",
    "    tau_v_ism=1.0,\n",
    "    tau_v_nebular=0.7,\n",
    "    dust_curve_ism=PowerLaw(slope=-1.3),\n",
    "    dust_curve_nebular=PowerLaw(slope=-0.7),\n",
    "    dust_emission_ism=Blackbody(temperature=100 * kelvin),\n",
    "    dust_emission_nebular=Blackbody(temperature=30 * kelvin),\n",
    "    fesc=0.2,\n",
    "    fesc_ly_alpha=0.9,\n",
    ")\n",
    "pc_model.plot_emission_tree(fontsize=5)"
   ]
  },
  {
   "cell_type": "markdown",
   "metadata": {},
   "source": [
    "And as with the other models the dust emission can be omitted, leaving ``\"emergent\"`` at the root.\n",
    "\n",
<<<<<<< HEAD
    "### A note: Complex model spectra location\n",
    "\n",
    "When working with a `Stars` object alone the behaviour detailed above is exactly what you will want. However, in reality the dust emission is not a \"stellar emission\" but instead something more general to the galaxy. `CharlotFall2000`, `PacmanEmission`, and `BimodalPacmanEmission` all allow you to pass a `stellar_dust` argument which is `True` by default. When `stellar_dust=False` is passed, the `\"dust_emission\"` and `\"total\"` spectra will instead be attached to a galaxy emitter and will only be generated when used with `Galaxy.get_spectra`. \n",
    "\n",
    "This is more \"correct\" but only works when working with a `Galaxy`, and also only works for integrated spectra. If you are only working with a `Stars` object `stellar_dust` can be ignored yielding `\"dust_emission\"` and `\"total\"` spectra on the stellar component. If you are working with per particle spectra then these must be associated to a component and `stellar_dust` can be ignored to attach the per particle spectra to a component. If galaxy level integrated spectra are required these can be generated down stream either by integrating and attaching or integrating and using a [combination emission model](../custom_models.ipynb). "
=======
    "### ScreenEmission\n",
    "\n",
    "Similarly to `CharlotFall2000` there is a version of `PacmanEmission` where ``fesc=0`` by definition. This is the ``ScreenEmission`` model."
>>>>>>> fda3a455
   ]
  },
  {
   "cell_type": "code",
   "execution_count": null,
   "metadata": {},
   "outputs": [],
   "source": [
<<<<<<< HEAD
    "pc_model = BimodalPacmanEmission(\n",
    "    grid=grid,\n",
    "    tau_v_ism=1.0,\n",
    "    tau_v_nebular=0.7,\n",
    "    dust_curve_ism=PowerLaw(slope=-1.3),\n",
    "    dust_curve_nebular=PowerLaw(slope=-0.7),\n",
    "    dust_emission_ism=Blackbody(temperature=100 * kelvin),\n",
    "    dust_emission_nebular=Blackbody(temperature=30 * kelvin),\n",
    "    fesc=0.2,\n",
    "    fesc_ly_alpha=0.9,\n",
    "    stellar_dust=False,\n",
    ")\n",
    "pc_model.plot_emission_tree(fontsize=5)"
=======
    "screen_model = PacmanEmission(\n",
    "    grid=grid,\n",
    "    tau_v=0.7,\n",
    "    dust_curve=PowerLaw(slope=-1.3),\n",
    "    dust_emission=Blackbody(temperature=100 * kelvin),\n",
    ")\n",
    "screen_model.plot_emission_tree()"
>>>>>>> fda3a455
   ]
  },
  {
   "cell_type": "markdown",
   "metadata": {},
   "source": [
<<<<<<< HEAD
    "For more information see the [combined models docs](../combined_models.ipynb) where we explictly show the construction of a multicomponent model with dust emission."
=======
    "Like all other models, dust emission can be omitted leaving ``\"emergent\"`` at the root."
>>>>>>> fda3a455
   ]
  }
 ],
 "metadata": {},
 "nbformat": 4,
 "nbformat_minor": 2
}<|MERGE_RESOLUTION|>--- conflicted
+++ resolved
@@ -489,26 +489,19 @@
    "source": [
     "And as with the other models the dust emission can be omitted, leaving ``\"emergent\"`` at the root.\n",
     "\n",
-<<<<<<< HEAD
     "### A note: Complex model spectra location\n",
     "\n",
-    "When working with a `Stars` object alone the behaviour detailed above is exactly what you will want. However, in reality the dust emission is not a \"stellar emission\" but instead something more general to the galaxy. `CharlotFall2000`, `PacmanEmission`, and `BimodalPacmanEmission` all allow you to pass a `stellar_dust` argument which is `True` by default. When `stellar_dust=False` is passed, the `\"dust_emission\"` and `\"total\"` spectra will instead be attached to a galaxy emitter and will only be generated when used with `Galaxy.get_spectra`. \n",
-    "\n",
-    "This is more \"correct\" but only works when working with a `Galaxy`, and also only works for integrated spectra. If you are only working with a `Stars` object `stellar_dust` can be ignored yielding `\"dust_emission\"` and `\"total\"` spectra on the stellar component. If you are working with per particle spectra then these must be associated to a component and `stellar_dust` can be ignored to attach the per particle spectra to a component. If galaxy level integrated spectra are required these can be generated down stream either by integrating and attaching or integrating and using a [combination emission model](../custom_models.ipynb). "
-=======
-    "### ScreenEmission\n",
-    "\n",
-    "Similarly to `CharlotFall2000` there is a version of `PacmanEmission` where ``fesc=0`` by definition. This is the ``ScreenEmission`` model."
->>>>>>> fda3a455
-   ]
-  },
-  {
-   "cell_type": "code",
-   "execution_count": null,
-   "metadata": {},
-   "outputs": [],
-   "source": [
-<<<<<<< HEAD
+    "When working with a `Stars` object alone the behaviour detailed above is exactly what you will want. However, in reality the dust emission is not a \"stellar emission\" but instead something more general to the galaxy. `CharlotFall2000`, `PacmanEmission`, and `BimodalPacmanEmission` all allow you to pass a `stellar_dust` argument which is `True` by default. When `stellar_dust=False` is passed, the `\"dust_emission\"` and `\"total\"` spectra will instead be attached to a galaxy emitter, and will only be generated when used with `Galaxy.get_spectra`. \n",
+    "\n",
+    "This is more \"correct\", but only works when working with a `Galaxy`, and also only works for integrated spectra. If you are only working with a `Stars` object `stellar_dust` can be ignored, yielding `\"dust_emission\"` and `\"total\"` spectra on the stellar component. If you are working with per particle spectra then these must be associated to a component, and `stellar_dust` can be ignored to attach the per particle spectra to a component. If galaxy level integrated spectra are required these can be generated down stream, either by integrating and attaching, or integrating and using a [combination emission model](../custom_models.ipynb). "
+   ]
+  },
+  {
+   "cell_type": "code",
+   "execution_count": null,
+   "metadata": {},
+   "outputs": [],
+   "source": [
     "pc_model = BimodalPacmanEmission(\n",
     "    grid=grid,\n",
     "    tau_v_ism=1.0,\n",
@@ -522,26 +515,13 @@
     "    stellar_dust=False,\n",
     ")\n",
     "pc_model.plot_emission_tree(fontsize=5)"
-=======
-    "screen_model = PacmanEmission(\n",
-    "    grid=grid,\n",
-    "    tau_v=0.7,\n",
-    "    dust_curve=PowerLaw(slope=-1.3),\n",
-    "    dust_emission=Blackbody(temperature=100 * kelvin),\n",
-    ")\n",
-    "screen_model.plot_emission_tree()"
->>>>>>> fda3a455
-   ]
-  },
-  {
-   "cell_type": "markdown",
-   "metadata": {},
-   "source": [
-<<<<<<< HEAD
+   ]
+  },
+  {
+   "cell_type": "markdown",
+   "metadata": {},
+   "source": [
     "For more information see the [combined models docs](../combined_models.ipynb) where we explictly show the construction of a multicomponent model with dust emission."
-=======
-    "Like all other models, dust emission can be omitted leaving ``\"emergent\"`` at the root."
->>>>>>> fda3a455
    ]
   }
  ],
